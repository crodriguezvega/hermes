--- conflicted
+++ resolved
@@ -78,11 +78,7 @@
 
         if trusting_period >= unbonding_period {
             return Err(Error::invalid_trusting_period(format!(
-<<<<<<< HEAD
-                "ClientState trusting period ({trusting_period:?}) must be smaller than unbonding period ({unbonding_period:?})"            
-=======
                 "ClientState trusting period ({trusting_period:?}) must be smaller than unbonding period ({unbonding_period:?})",
->>>>>>> 097c5dfd
             )));
         }
 
