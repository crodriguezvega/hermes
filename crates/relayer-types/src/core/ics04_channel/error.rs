--- conflicted
+++ resolved
@@ -12,12 +12,8 @@
 use crate::Height;
 
 use flex_error::{define_error, TraceError};
-<<<<<<< HEAD
-use ibc_proto::protobuf::Error as TendermintError;
 use itertools::Itertools;
-=======
 use tendermint_proto::Error as TendermintError;
->>>>>>> 7e2b14ca
 
 define_error! {
     #[derive(Debug, PartialEq, Eq)]
@@ -85,10 +81,9 @@
         MissingNextRecvSeq
             { port_id: PortId, channel_id: ChannelId }
         | e | {
-                format_args!(
-                    "Missing sequence number for receiving packets on port {0} and channel {1}",
-                    e.port_id, e.channel_id
-                )
+                format_args!("Missing sequence number for receiving packets on port {0} and channel {1}",
+                             e.port_id,
+                             e.channel_id)
             },
 
         ZeroPacketSequence
@@ -98,7 +93,7 @@
             | _ | { "packet data bytes cannot be empty" },
 
         InvalidTimeoutHeight
-            | _ | { "invalid timeout height" },
+            | _ | { "invalid timeout height for the packet" },
 
         InvalidTimeoutTimestamp
             [ crate::timestamp::ParseTimestampError ]
