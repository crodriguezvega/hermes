use alloc::sync::Arc;
use bytes::{Buf, Bytes};
use core::{
    convert::{TryFrom, TryInto},
    future::Future,
    str::FromStr,
    time::Duration,
};
use futures::future::join_all;
use num_bigint::BigInt;
use std::{cmp::Ordering, thread};

use tokio::runtime::Runtime as TokioRuntime;
use tonic::codegen::http::Uri;
use tonic::metadata::AsciiMetadataValue;
use tracing::{debug, error, info, instrument, trace, warn};

<<<<<<< HEAD
use ibc_proto::cosmos::{
    base::node::v1beta1::ConfigResponse, staking::v1beta1::Params as StakingParams,
};
use ibc_proto::ibc::core::channel::v1::QueryUpgradeRequest;
use ibc_proto::interchain_security::ccv::consumer::v1::Params as CcvConsumerParams;

=======
use ibc_proto::cosmos::base::node::v1beta1::ConfigResponse;
use ibc_proto::cosmos::staking::v1beta1::Params as StakingParams;
>>>>>>> 1520594f
use ibc_proto::ibc::apps::fee::v1::{
    QueryIncentivizedPacketRequest, QueryIncentivizedPacketResponse,
};
use ibc_proto::interchain_security::ccv::v1::ConsumerParams as CcvConsumerParams;
use ibc_proto::protobuf::Protobuf;
use ibc_relayer_types::clients::ics07_tendermint::client_state::{
    AllowUpdate, ClientState as TmClientState,
};
use ibc_relayer_types::clients::ics07_tendermint::consensus_state::ConsensusState as TmConsensusState;
use ibc_relayer_types::clients::ics07_tendermint::header::Header as TmHeader;
use ibc_relayer_types::core::ics02_client::client_type::ClientType;
use ibc_relayer_types::core::ics02_client::error::Error as ClientError;
use ibc_relayer_types::core::ics02_client::events::UpdateClient;
use ibc_relayer_types::core::ics03_connection::connection::{
    ConnectionEnd, IdentifiedConnectionEnd,
};
use ibc_relayer_types::core::ics04_channel::channel::{ChannelEnd, IdentifiedChannelEnd};
use ibc_relayer_types::core::ics04_channel::packet::Sequence;
use ibc_relayer_types::core::ics23_commitment::commitment::CommitmentPrefix;
use ibc_relayer_types::core::ics23_commitment::merkle::MerkleProof;
use ibc_relayer_types::core::ics24_host::identifier::{
    ChainId, ChannelId, ClientId, ConnectionId, PortId,
};
use ibc_relayer_types::core::ics24_host::path::{
    AcksPath, ChannelEndsPath, ChannelUpgradePath, ClientConsensusStatePath, ClientStatePath,
    CommitmentsPath, ConnectionsPath, ReceiptsPath, SeqRecvsPath,
};
use ibc_relayer_types::core::ics24_host::{
    ClientUpgradePath, Path, IBC_QUERY_PATH, SDK_UPGRADE_QUERY_PATH,
};
use ibc_relayer_types::signer::Signer;
use ibc_relayer_types::Height as ICSHeight;
use ibc_relayer_types::{
    applications::ics31_icq::response::CrossChainQueryResponse,
    core::{ics02_client::height::Height, ics04_channel::upgrade::Upgrade},
};

use tendermint::block::Height as TmHeight;
use tendermint::node::{self, info::TxIndexStatus};
use tendermint::time::Time as TmTime;
use tendermint_light_client::verifier::types::LightBlock as TmLightBlock;
use tendermint_rpc::client::CompatMode;
use tendermint_rpc::endpoint::broadcast::tx_sync::Response;
use tendermint_rpc::endpoint::status;
use tendermint_rpc::{Client, HttpClient, Order};

use crate::account::Balance;
use crate::chain::client::ClientSettings;
use crate::chain::cosmos::batch::{
    send_batched_messages_and_wait_check_tx, send_batched_messages_and_wait_commit,
    sequential_send_batched_messages_and_wait_commit,
};
use crate::chain::cosmos::encode::key_pair_to_signer;
use crate::chain::cosmos::fee::maybe_register_counterparty_payee;
use crate::chain::cosmos::gas::{calculate_fee, mul_ceil};
use crate::chain::cosmos::query::account::get_or_fetch_account;
use crate::chain::cosmos::query::balance::{query_all_balances, query_balance};
use crate::chain::cosmos::query::consensus_state::query_consensus_state_heights;
use crate::chain::cosmos::query::custom::cross_chain_query_via_rpc;
use crate::chain::cosmos::query::denom_trace::query_denom_trace;
use crate::chain::cosmos::query::fee::query_incentivized_packet;
use crate::chain::cosmos::query::status::query_status;
use crate::chain::cosmos::query::tx::{
    filter_matching_event, query_packets_from_block, query_packets_from_txs, query_txs,
};
use crate::chain::cosmos::query::{abci_query, fetch_version_specs, packet_query, QueryResponse};
use crate::chain::cosmos::types::account::Account;
use crate::chain::cosmos::types::config::TxConfig;
use crate::chain::cosmos::types::gas::{
    default_gas_from_config, gas_multiplier_from_config, max_gas_from_config,
};
use crate::chain::endpoint::{ChainEndpoint, ChainStatus, HealthCheck};
use crate::chain::handle::Subscription;
use crate::chain::requests::*;
use crate::chain::tracking::TrackedMsgs;
use crate::client_state::{AnyClientState, IdentifiedAnyClientState};
use crate::config::{parse_gas_prices, ChainConfig, GasPrice};
use crate::consensus_state::AnyConsensusState;
use crate::denom::DenomTrace;
use crate::error::Error;
use crate::event::source::{EventSource, TxEventSourceCmd};
use crate::event::IbcEventWithHeight;
use crate::keyring::{KeyRing, Secp256k1KeyPair, SigningKeyPair};
use crate::light_client::tendermint::LightClient as TmLightClient;
use crate::light_client::{LightClient, Verified};
use crate::misbehaviour::MisbehaviourEvidence;
use crate::util::pretty::{
    PrettyIdentifiedChannel, PrettyIdentifiedClientState, PrettyIdentifiedConnection,
};

use self::types::app_state::GenesisAppState;

pub mod batch;
pub mod client;
pub mod compatibility;
pub mod encode;
pub mod estimate;
pub mod fee;
pub mod gas;
pub mod query;
pub mod retry;
pub mod simulate;
pub mod tx;
pub mod types;
pub mod version;
pub mod wait;

/// Defines an upper limit on how large any transaction can be.
/// This upper limit is defined as a fraction relative to the block's
/// maximum bytes. For example, if the fraction is `0.9`, then
/// `max_tx_size` will not be allowed to exceed 0.9 of the
/// maximum block size of any Cosmos SDK network.
///
/// The default fraction we use is `0.9`; anything larger than that
/// would be risky, as transactions might be rejected; a smaller value
/// might be un-necessarily restrictive on the relayer side.
/// The [default max. block size in Tendermint 0.37 is 21MB](tm-37-max).
/// With a fraction of `0.9`, then Hermes will never permit the configuration
/// of `max_tx_size` to exceed ~18.9MB.
///
/// [tm-37-max]: https://github.com/tendermint/tendermint/blob/v0.37.0-rc1/types/params.go#L79
pub const BLOCK_MAX_BYTES_MAX_FRACTION: f64 = 0.9;
pub struct CosmosSdkChain {
    config: ChainConfig,
    tx_config: TxConfig,
    pub rpc_client: HttpClient,
    compat_mode: CompatMode,
    grpc_addr: Uri,
    light_client: TmLightClient,
    rt: Arc<TokioRuntime>,
    keybase: KeyRing<Secp256k1KeyPair>,

    /// A cached copy of the account information
    account: Option<Account>,

    tx_monitor_cmd: Option<TxEventSourceCmd>,
}

impl CosmosSdkChain {
    /// Get a reference to the configuration for this chain.
    pub fn config(&self) -> &ChainConfig {
        &self.config
    }

    /// The maximum size of any transaction sent by the relayer to this chain
    fn max_tx_size(&self) -> usize {
        self.config.max_tx_size.into()
    }

    fn key(&self) -> Result<Secp256k1KeyPair, Error> {
        self.keybase()
            .get_key(&self.config.key_name)
            .map_err(Error::key_base)
    }

    /// Fetches the trusting period as a `Duration` from the chain config.
    /// If no trusting period exists in the config, the trusting period is calculated
    /// as two-thirds of the `unbonding_period`.
    fn trusting_period(&self, unbonding_period: Duration) -> Duration {
        self.config
            .trusting_period
            .unwrap_or(2 * unbonding_period / 3)
    }

    /// Performs validation of the relayer's configuration
    /// for a specific chain against the parameters of that chain.
    ///
    /// Currently, validates the following:
    ///     - the configured `max_tx_size` is appropriate
    ///     - the trusting period is greater than zero
    ///     - the trusting period is smaller than the unbonding period
    ///     - the default gas is smaller than the max gas
    ///
    /// Emits a log warning in case any error is encountered and
    /// exits early without doing subsequent validations.
    pub fn validate_params(&mut self) -> Result<(), Error> {
        let unbonding_period = self.unbonding_period()?;
        let trusting_period = self.trusting_period(unbonding_period);

        // Check that the trusting period is greater than zero
        if trusting_period <= Duration::ZERO {
            return Err(Error::config_validation_trusting_period_smaller_than_zero(
                self.id().clone(),
                trusting_period,
            ));
        }

        // Check that the trusting period is smaller than the unbounding period
        if trusting_period >= unbonding_period {
            return Err(
                Error::config_validation_trusting_period_greater_than_unbonding_period(
                    self.id().clone(),
                    trusting_period,
                    unbonding_period,
                ),
            );
        }

        let max_gas = max_gas_from_config(&self.config);
        let default_gas = default_gas_from_config(&self.config);

        // If the default gas is strictly greater than the max gas and the tx simulation fails,
        // Hermes won't be able to ever submit that tx because the gas amount wanted will be
        // greater than the max gas.
        if default_gas > max_gas {
            return Err(Error::config_validation_default_gas_too_high(
                self.id().clone(),
                default_gas,
                max_gas,
            ));
        }

        // Get the latest height
        let latest_height = self.query_chain_latest_height()?;

        // Check on the configured max_tx_size against the consensus parameters at latest height
        let result = self
            .block_on(self.rpc_client.consensus_params(latest_height))
            .map_err(|e| {
                Error::config_validation_json_rpc(
                    self.id().clone(),
                    self.config.rpc_addr.to_string(),
                    "/consensus_params".to_string(),
                    e,
                )
            })?;

        let max_bound = result.consensus_params.block.max_bytes;
        let max_allowed = mul_ceil(max_bound, BLOCK_MAX_BYTES_MAX_FRACTION);
        let max_tx_size = BigInt::from(self.max_tx_size());

        if max_tx_size > max_allowed {
            return Err(Error::config_validation_tx_size_out_of_bounds(
                self.id().clone(),
                self.max_tx_size(),
                max_bound,
            ));
        }

        // Check that the configured max gas is lower or equal to the consensus params max gas.
        let consensus_max_gas = result.consensus_params.block.max_gas;

        // If the consensus max gas is < 0, we don't need to perform the check.
        if consensus_max_gas >= 0 {
            let consensus_max_gas: u64 = consensus_max_gas
                .try_into()
                .expect("cannot over or underflow because it is positive");

            let max_gas = max_gas_from_config(&self.config);

            if max_gas > consensus_max_gas {
                return Err(Error::config_validation_max_gas_too_high(
                    self.id().clone(),
                    max_gas,
                    result.consensus_params.block.max_gas,
                ));
            }
        }

        let gas_multiplier = gas_multiplier_from_config(&self.config);

        if gas_multiplier < 1.1 {
            return Err(Error::config_validation_gas_multiplier_low(
                self.id().clone(),
                gas_multiplier,
            ));
        }

        // Query /genesis RPC endpoint to retrieve the `max_expected_time_per_block` value
        // to use as `max_block_time`.
        // If it is not found, keep the configured `max_block_time`.
        match self.block_on(self.rpc_client.genesis::<GenesisAppState>()) {
            Ok(genesis_reponse) => {
                let old_max_block_time = self.config.max_block_time;
                self.config.max_block_time =
                    Duration::from_nanos(genesis_reponse.app_state.max_expected_time_per_block());
                info!(
                    "Updated `max_block_time` using /genesis endpoint. Old value: `{}s`, new value: `{}s`",
                    old_max_block_time.as_secs(),
                    self.config.max_block_time.as_secs()
                );
            }
            Err(e) => {
                warn!(
                    "Will use fallback value for max_block_time: `{}s`. Error: {e}",
                    self.config.max_block_time.as_secs()
                );
            }
        }

        Ok(())
    }

    fn init_event_source(&mut self) -> Result<TxEventSourceCmd, Error> {
        crate::time!(
            "init_event_source",
            {
                "src_chain": self.config().id.to_string(),
            }
        );

        use crate::config::EventSourceMode as Mode;

        let (event_source, monitor_tx) = match &self.config.event_source {
            Mode::Push { url, batch_delay } => EventSource::websocket(
                self.config.id.clone(),
                url.clone(),
                self.compat_mode,
                *batch_delay,
                self.rt.clone(),
            ),
            Mode::Pull { interval } => EventSource::rpc(
                self.config.id.clone(),
                self.rpc_client.clone(),
                *interval,
                self.rt.clone(),
            ),
        }
        .map_err(Error::event_source)?;

        thread::spawn(move || event_source.run());

        Ok(monitor_tx)
    }

    /// Performs a gRPC query to fetch CCV Consumer chain staking parameters.
    pub fn query_ccv_consumer_chain_params(&self) -> Result<CcvConsumerParams, Error> {
        crate::time!(
            "query_ccv_consumer_chain_params",
            {
                "src_chain": self.config().id.to_string(),
            }
        );
        crate::telemetry!(query, self.id(), "query_ccv_consumer_chain_params");

        let mut client = self
            .block_on(
                ibc_proto::interchain_security::ccv::consumer::v1::query_client::QueryClient::connect(
                    self.grpc_addr.clone()
                ),
            )
            .map_err(Error::grpc_transport)?;

        client = client
            .max_decoding_message_size(self.config().max_grpc_decoding_size.get_bytes() as usize);

        let request = tonic::Request::new(
            ibc_proto::interchain_security::ccv::consumer::v1::QueryParamsRequest {},
        );

        let response = self
            .block_on(client.query_params(request))
            .map_err(|e| Error::grpc_status(e, "query_ccv_consumer_chain_params".to_owned()))?;

        let params = response
            .into_inner()
            .params
            .ok_or_else(|| Error::grpc_response_param("no staking params".to_string()))?;

        Ok(params)
    }

    /// Performs a gRPC query for Cosmos chain staking parameters.
    pub fn query_staking_params(&self) -> Result<StakingParams, Error> {
        crate::time!(
            "query_staking_params",
            {
                "src_chain": self.config().id.to_string(),
            }
        );
        crate::telemetry!(query, self.id(), "query_staking_params");

        let mut client = self
            .block_on(
                ibc_proto::cosmos::staking::v1beta1::query_client::QueryClient::connect(
                    self.grpc_addr.clone(),
                ),
            )
            .map_err(Error::grpc_transport)?;

        client = client
            .max_decoding_message_size(self.config().max_grpc_decoding_size.get_bytes() as usize);

        let request =
            tonic::Request::new(ibc_proto::cosmos::staking::v1beta1::QueryParamsRequest {});

        let response = self
            .block_on(client.params(request))
            .map_err(|e| Error::grpc_status(e, "query_staking_params".to_owned()))?;

        let params = response
            .into_inner()
            .params
            .ok_or_else(|| Error::grpc_response_param("no staking params".to_string()))?;

        Ok(params)
    }

    /// Performs a gRPC query to fetch the configuration parameters of the node.
    ///
    /// ### Note: This query endpoint was introduced in SDK v0.46.3/v0.45.10. Not available before that.
    ///
    /// Returns:
    ///     - `Ok(Some(..))` if the query was successful.
    ///     - `Ok(None) in case the query endpoint is not available.
    ///     - `Err` for any other error.
    pub fn query_config_params(&self) -> Result<Option<ConfigResponse>, Error> {
        crate::time!(
            "query_config_params",
            {
                "src_chain": self.config().id.to_string(),
            }
        );
        crate::telemetry!(query, self.id(), "query_config_params");

        // Helper function to diagnose if the node config query is unimplemented
        // by matching on the error details.
        fn is_unimplemented_node_query(err_status: &tonic::Status) -> bool {
            if err_status.code() != tonic::Code::Unimplemented {
                return false;
            }

            err_status
                .message()
                .contains("unknown service cosmos.base.node.v1beta1.Service")
        }

        let mut client = self
            .block_on(
                ibc_proto::cosmos::base::node::v1beta1::service_client::ServiceClient::connect(
                    self.grpc_addr.clone(),
                ),
            )
            .map_err(Error::grpc_transport)?;

        client = client
            .max_decoding_message_size(self.config().max_grpc_decoding_size.get_bytes() as usize);

        let request = tonic::Request::new(ibc_proto::cosmos::base::node::v1beta1::ConfigRequest {});

        match self.block_on(client.config(request)) {
            Ok(response) => {
                let params = response.into_inner();

                Ok(Some(params))
            }
            Err(e) => {
                if is_unimplemented_node_query(&e) {
                    Ok(None)
                } else {
                    Err(Error::grpc_status(e, "query_config_params".to_owned()))
                }
            }
        }
    }

    /// The minimum gas price that this node accepts
    pub fn min_gas_price(&self) -> Result<Vec<GasPrice>, Error> {
        crate::time!(
            "min_gas_price",
            {
                "src_chain": self.config().id.to_string(),
            }
        );

        let min_gas_price: Vec<GasPrice> =
            self.query_config_params()?.map_or(vec![], |cfg_response| {
                parse_gas_prices(cfg_response.minimum_gas_price)
            });

        Ok(min_gas_price)
    }

    /// The unbonding period of this chain
    pub fn unbonding_period(&self) -> Result<Duration, Error> {
        crate::time!(
            "unbonding_period",
            {
                "src_chain": self.config().id.to_string(),
            }
        );

        let unbonding_time = if self.config.ccv_consumer_chain {
            self.query_ccv_consumer_chain_params()?
                .unbonding_period
                .ok_or_else(|| {
                    Error::grpc_response_param("no unbonding time in staking params".to_string())
                })?
        } else {
            self.query_staking_params()?.unbonding_time.ok_or_else(|| {
                Error::grpc_response_param("no unbonding time in staking params".to_string())
            })?
        };

        Ok(Duration::new(
            unbonding_time.seconds as u64,
            unbonding_time.nanos as u32,
        ))
    }

    /// The number of historical entries kept by this chain
    pub fn historical_entries(&self) -> Result<u32, Error> {
        crate::time!(
            "historical_entries",
            {
                "src_chain": self.config().id.to_string(),
            }
        );
        if self.config.ccv_consumer_chain {
            let ccv_parameters = self.query_ccv_consumer_chain_params()?;
            ccv_parameters.historical_entries.try_into().map_err(|_| {
                Error::invalid_historical_entries(
                    self.id().clone(),
                    ccv_parameters.historical_entries,
                )
            })
        } else {
            self.query_staking_params().map(|p| p.historical_entries)
        }
    }

    /// Run a future to completion on the Tokio runtime.
    fn block_on<F: Future>(&self, f: F) -> F::Output {
        self.rt.block_on(f)
    }

    fn query(
        &self,
        data: impl Into<Path>,
        height_query: QueryHeight,
        prove: bool,
    ) -> Result<QueryResponse, Error> {
        crate::time!("query",
        {
            "src_chain": self.config().id.to_string(),
        });

        let data = data.into();
        if !data.is_provable() & prove {
            return Err(Error::private_store());
        }

        let response = self.block_on(abci_query(
            &self.rpc_client,
            &self.config.rpc_addr,
            IBC_QUERY_PATH.to_string(),
            data.to_string(),
            height_query.into(),
            prove,
        ))?;

        // TODO: Verify response proof, if requested.

        Ok(response)
    }

    /// Perform an ABCI query against the client upgrade sub-store.
    ///
    /// The data is returned in its raw format `Vec<u8>`, and is either the
    /// client state (if the target path is [`UpgradedClientState`]), or the
    /// client consensus state ([`UpgradedClientConsensusState`]).
    ///
    /// Note: This is a special query in that it will only succeed if the chain
    /// is halted after reaching the height proposed in a successful governance
    /// proposal to upgrade the chain. In this scenario, let P be the height at
    /// which the chain is planned to upgrade. We assume that the chain is
    /// halted at height P. Tendermint will be at height P (as reported by the
    /// /status RPC query), but the application will be at height P-1 (as
    /// reported by the /abci_info RPC query).
    ///
    /// Therefore, `query_height` needs to be P-1. However, the path specified
    /// in `query_data` needs to be constructed with height `P`, as this is how
    /// the chain will have stored it in its upgrade sub-store.
    fn query_client_upgrade_state(
        &self,
        query_data: ClientUpgradePath,
        query_height: ICSHeight,
    ) -> Result<(Vec<u8>, MerkleProof), Error> {
        let path = SDK_UPGRADE_QUERY_PATH.into();

        let response: QueryResponse = self.block_on(abci_query(
            &self.rpc_client,
            &self.config.rpc_addr,
            path,
            Path::Upgrade(query_data).to_string(),
            query_height.into(),
            true,
        ))?;

        let proof = response.proof.ok_or_else(Error::empty_response_proof)?;

        Ok((response.value, proof))
    }

    /// Query the chain status via an RPC query.
    ///
    /// Returns an error if the node is still syncing and has not caught up,
    /// ie. if `sync_info.catching_up` is `true`.
    fn chain_status(&self) -> Result<status::Response, Error> {
        crate::time!(
            "chain_status",
            {
                "src_chain": self.config().id.to_string(),
            }
        );
        crate::telemetry!(query, self.id(), "status");

        let status = self
            .block_on(self.rpc_client.status())
            .map_err(|e| Error::rpc(self.config.rpc_addr.clone(), e))?;

        if status.sync_info.catching_up {
            return Err(Error::chain_not_caught_up(
                self.config.rpc_addr.to_string(),
                self.config().id.clone(),
            ));
        }

        Ok(status)
    }

    /// Query the chain's latest height
    pub fn query_chain_latest_height(&self) -> Result<ICSHeight, Error> {
        crate::time!(
            "query_latest_height",
            {
                "src_chain": self.config().id.to_string(),
            }
        );
        crate::telemetry!(query, self.id(), "query_latest_height");

        let status = self.rt.block_on(query_status(
            self.id(),
            &self.rpc_client,
            &self.config.rpc_addr,
        ))?;

        Ok(status.height)
    }

    #[instrument(
        name = "send_messages_and_wait_commit",
        level = "error",
        skip_all,
        fields(
            chain = %self.id(),
            tracking_id = %tracked_msgs.tracking_id()
        ),
    )]
    async fn do_send_messages_and_wait_commit(
        &mut self,
        tracked_msgs: TrackedMsgs,
    ) -> Result<Vec<IbcEventWithHeight>, Error> {
        crate::time!(
            "send_messages_and_wait_commit",
            {
                "src_chain": self.config().id.to_string(),
            }
        );

        let proto_msgs = tracked_msgs.msgs;

        let key_pair = self.key()?;
        let key_account = key_pair.account();

        let account =
            get_or_fetch_account(&self.grpc_addr, &key_account, &mut self.account).await?;

        if self.config.sequential_batch_tx {
            sequential_send_batched_messages_and_wait_commit(
                &self.rpc_client,
                &self.tx_config,
                &key_pair,
                account,
                &self.config.memo_prefix,
                proto_msgs,
            )
            .await
        } else {
            send_batched_messages_and_wait_commit(
                &self.rpc_client,
                &self.tx_config,
                &key_pair,
                account,
                &self.config.memo_prefix,
                proto_msgs,
            )
            .await
        }
    }

    #[instrument(
        name = "send_messages_and_wait_check_tx",
        level = "error",
        skip_all,
        fields(
            chain = %self.id(),
            tracking_id = %tracked_msgs.tracking_id()
        ),
    )]
    async fn do_send_messages_and_wait_check_tx(
        &mut self,
        tracked_msgs: TrackedMsgs,
    ) -> Result<Vec<Response>, Error> {
        crate::time!(
            "send_messages_and_wait_check_tx",
            {
                "src_chain": self.config().id.to_string(),
            }
        );

        let proto_msgs = tracked_msgs.msgs;

        let key_pair = self.key()?;
        let key_account = key_pair.account();

        let account =
            get_or_fetch_account(&self.grpc_addr, &key_account, &mut self.account).await?;

        send_batched_messages_and_wait_check_tx(
            &self.rpc_client,
            &self.tx_config,
            &key_pair,
            account,
            &self.config.memo_prefix,
            proto_msgs,
        )
        .await
    }

    fn query_packet_from_block(
        &self,
        request: &QueryPacketEventDataRequest,
        seqs: &[Sequence],
        block_height: &ICSHeight,
    ) -> Result<(Vec<IbcEventWithHeight>, Vec<IbcEventWithHeight>), Error> {
        crate::time!(
            "query_block: query block packet events",
            {
                "src_chain": self.config().id.to_string(),
            }
        );
        crate::telemetry!(query, self.id(), "query_block");

        let tm_height =
            tendermint::block::Height::try_from(block_height.revision_height()).unwrap();

        let response = self
            .block_on(self.rpc_client.block_results(tm_height))
            .map_err(|e| Error::rpc(self.config.rpc_addr.clone(), e))?;

        let response_height = ICSHeight::new(self.id().version(), u64::from(response.height))
            .map_err(|_| Error::invalid_height_no_source())?;

        let begin_block_events = response
            .begin_block_events
            .unwrap_or_default()
            .iter()
            .filter_map(|ev| filter_matching_event(ev, request, seqs))
            .map(|ev| IbcEventWithHeight::new(ev, response_height))
            .collect();

        let mut end_block_events: Vec<_> = response
            .end_block_events
            .unwrap_or_default()
            .iter()
            .filter_map(|ev| filter_matching_event(ev, request, seqs))
            .map(|ev| IbcEventWithHeight::new(ev, response_height))
            .collect();

        // Since CometBFT 0.38, block events are returned in the
        // finalize_block_events field and the other *_block_events fields
        // are no longer present. We put these in place of the end_block_events
        // in older protocol.
        end_block_events.extend(
            response
                .finalize_block_events
                .iter()
                .filter_map(|ev| filter_matching_event(ev, request, seqs))
                .map(|ev| IbcEventWithHeight::new(ev, response_height)),
        );

        Ok((begin_block_events, end_block_events))
    }

    fn query_packets_from_blocks(
        &self,
        request: &QueryPacketEventDataRequest,
    ) -> Result<(Vec<IbcEventWithHeight>, Vec<IbcEventWithHeight>), Error> {
        crate::time!(
            "query_blocks: query block packet events",
            {
                "src_chain": self.config().id.to_string(),
            }
        );
        crate::telemetry!(query, self.id(), "query_blocks");

        let mut begin_block_events = vec![];
        let mut end_block_events = vec![];

        for seq in request.sequences.iter().copied() {
            let response = self
                .block_on(self.rpc_client.block_search(
                    packet_query(request, seq),
                    // We only need the first page
                    1,
                    // There should only be a single match for this query, but due to
                    // the fact that the indexer treat the query as a disjunction over
                    // all events in a block rather than a conjunction over a single event,
                    // we may end up with partial matches and therefore have to account for
                    // that by fetching multiple results and filter it down after the fact.
                    // In the worst case we get N blocks where N is the number of channels,
                    // but 10 seems to work well enough in practice while keeping the response
                    // size, and therefore pressure on the node, fairly low.
                    10,
                    // We could pick either ordering here, since matching blocks may be at pretty
                    // much any height relative to the target blocks, so we went with most recent
                    // blocks first.
                    Order::Descending,
                ))
                .map_err(|e| Error::rpc(self.config.rpc_addr.clone(), e))?;

            for block in response.blocks.into_iter().map(|response| response.block) {
                let response_height =
                    ICSHeight::new(self.id().version(), u64::from(block.header.height))
                        .map_err(|_| Error::invalid_height_no_source())?;

                if let QueryHeight::Specific(query_height) = request.height.get() {
                    if response_height > query_height {
                        continue;
                    }
                }

                // `query_packet_from_block` retrieves the begin and end block events
                // and filter them to retain only those matching the query
                let (new_begin_block_events, new_end_block_events) =
                    self.query_packet_from_block(request, &[seq], &response_height)?;

                begin_block_events.extend(new_begin_block_events);
                end_block_events.extend(new_end_block_events);
            }
        }

        Ok((begin_block_events, end_block_events))
    }
}

impl ChainEndpoint for CosmosSdkChain {
    type LightBlock = TmLightBlock;
    type Header = TmHeader;
    type ConsensusState = TmConsensusState;
    type ClientState = TmClientState;
    type Time = TmTime;
    type SigningKeyPair = Secp256k1KeyPair;

    fn bootstrap(config: ChainConfig, rt: Arc<TokioRuntime>) -> Result<Self, Error> {
        let mut rpc_client = HttpClient::new(config.rpc_addr.clone())
            .map_err(|e| Error::rpc(config.rpc_addr.clone(), e))?;

        let node_info = rt.block_on(fetch_node_info(&rpc_client, &config))?;

        let compat_mode = CompatMode::from_version(node_info.version).unwrap_or_else(|e| {
            warn!("Unsupported tendermint version, will use v0.34 compatibility mode but relaying might not work as desired: {e}");
            CompatMode::V0_34
        });
        rpc_client.set_compat_mode(compat_mode);

        let light_client = TmLightClient::from_config(&config, node_info.id)?;

        // Initialize key store and load key
        let keybase = KeyRing::new_secp256k1(
            config.key_store_type,
            &config.account_prefix,
            &config.id,
            &config.key_store_folder,
        )
        .map_err(Error::key_base)?;

        let grpc_addr = Uri::from_str(&config.grpc_addr.to_string())
            .map_err(|e| Error::invalid_uri(config.grpc_addr.to_string(), e))?;

        let tx_config = TxConfig::try_from(&config)?;

        // Retrieve the version specification of this chain

        let chain = Self {
            config,
            rpc_client,
            compat_mode,
            grpc_addr,
            light_client,
            rt,
            keybase,
            tx_config,
            account: None,
            tx_monitor_cmd: None,
        };

        Ok(chain)
    }

    fn shutdown(self) -> Result<(), Error> {
        if let Some(monitor_tx) = self.tx_monitor_cmd {
            monitor_tx.shutdown().map_err(Error::event_source)?;
        }

        Ok(())
    }

    fn keybase(&self) -> &KeyRing<Self::SigningKeyPair> {
        &self.keybase
    }

    fn keybase_mut(&mut self) -> &mut KeyRing<Self::SigningKeyPair> {
        &mut self.keybase
    }

    fn subscribe(&mut self) -> Result<Subscription, Error> {
        let tx_monitor_cmd = match &self.tx_monitor_cmd {
            Some(tx_monitor_cmd) => tx_monitor_cmd,
            None => {
                let tx_monitor_cmd = self.init_event_source()?;
                self.tx_monitor_cmd = Some(tx_monitor_cmd);
                self.tx_monitor_cmd.as_ref().unwrap()
            }
        };

        let subscription = tx_monitor_cmd.subscribe().map_err(Error::event_source)?;
        Ok(subscription)
    }

    /// Does multiple RPC calls to the full node, to check for
    /// reachability and some basic APIs are available.
    ///
    /// Currently this checks that:
    ///     - the node responds OK to `/health` RPC call;
    ///     - the node has transaction indexing enabled;
    ///     - the SDK & IBC versions are supported;
    ///
    /// Emits a log warning in case anything is amiss.
    /// Exits early if any health check fails, without doing any
    /// further checks.
    fn health_check(&mut self) -> Result<HealthCheck, Error> {
        if let Err(e) = do_health_check(self) {
            warn!("Health checkup for chain '{}' failed", self.id());
            warn!("    Reason: {}", e.detail());
            warn!("    Some Hermes features may not work in this mode!");

            return Ok(HealthCheck::Unhealthy(Box::new(e)));
        }

        if let Err(e) = self.validate_params() {
            warn!("Hermes might be misconfigured for chain '{}'", self.id());
            warn!("    Reason: {}", e.detail());
            warn!("    Some Hermes features may not work in this mode!");

            return Ok(HealthCheck::Unhealthy(Box::new(e)));
        }

        Ok(HealthCheck::Healthy)
    }

    /// Fetch a header from the chain at the given height and verify it.
    fn verify_header(
        &mut self,
        trusted: ICSHeight,
        target: ICSHeight,
        client_state: &AnyClientState,
    ) -> Result<Self::LightBlock, Error> {
        crate::time!(
            "verify_header",
            {
                "src_chain": self.config().id.to_string(),
            }
        );

        let now = self.chain_status()?.sync_info.latest_block_time;

        self.light_client
            .verify(trusted, target, client_state, now)
            .map(|v| v.target)
    }

    /// Perform misbehavior detection for the given client state and update event.
    fn check_misbehaviour(
        &mut self,
        update: &UpdateClient,
        client_state: &AnyClientState,
    ) -> Result<Option<MisbehaviourEvidence>, Error> {
        crate::time!(
            "check_misbehaviour",
            {
                "src_chain": self.config().id.to_string(),
            }
        );

        let now = self.chain_status()?.sync_info.latest_block_time;

        self.light_client
            .detect_misbehaviour(update, client_state, now)
    }

    // Queries

    /// Send one or more transactions that include all the specified messages.
    /// The `proto_msgs` are split in transactions such they don't exceed the configured maximum
    /// number of messages per transaction and the maximum transaction size.
    /// Then `send_tx()` is called with each Tx. `send_tx()` determines the fee based on the
    /// on-chain simulation and if this exceeds the maximum gas specified in the configuration file
    /// then it returns error.
    /// TODO - more work is required here for a smarter split maybe iteratively accumulating/ evaluating
    /// msgs in a Tx until any of the max size, max num msgs, max fee are exceeded.
    fn send_messages_and_wait_commit(
        &mut self,
        tracked_msgs: TrackedMsgs,
    ) -> Result<Vec<IbcEventWithHeight>, Error> {
        let runtime = self.rt.clone();

        runtime.block_on(self.do_send_messages_and_wait_commit(tracked_msgs))
    }

    fn send_messages_and_wait_check_tx(
        &mut self,
        tracked_msgs: TrackedMsgs,
    ) -> Result<Vec<Response>, Error> {
        let runtime = self.rt.clone();

        runtime.block_on(self.do_send_messages_and_wait_check_tx(tracked_msgs))
    }

    /// Get the account for the signer
    fn get_signer(&self) -> Result<Signer, Error> {
        // Get the key from key seed file
        let key_pair = self.key()?;

        let signer = key_pair_to_signer(&key_pair)?;

        Ok(signer)
    }

    /// Get the chain configuration
    fn config(&self) -> &ChainConfig {
        &self.config
    }

    fn ibc_version(&self) -> Result<Option<semver::Version>, Error> {
        let version_specs = self.block_on(fetch_version_specs(self.id(), &self.grpc_addr))?;
        Ok(version_specs.ibc_go)
    }

    fn query_balance(&self, key_name: Option<&str>, denom: Option<&str>) -> Result<Balance, Error> {
        // If a key_name is given, extract the account hash.
        // Else retrieve the account from the configuration file.
        let key = match key_name {
            Some(key_name) => self.keybase().get_key(key_name).map_err(Error::key_base)?,
            None => self.key()?,
        };
        let account = key.account();

        let denom = denom.unwrap_or(&self.config.gas_price.denom);
        let balance = self.block_on(query_balance(&self.grpc_addr, &account, denom))?;

        Ok(balance)
    }

    fn query_all_balances(&self, key_name: Option<&str>) -> Result<Vec<Balance>, Error> {
        // If a key_name is given, extract the account hash.
        // Else retrieve the account from the configuration file.
        let key = match key_name {
            Some(key_name) => self.keybase().get_key(key_name).map_err(Error::key_base)?,
            None => self.key()?,
        };
        let account = key.account();

        let balance = self.block_on(query_all_balances(&self.grpc_addr, &account))?;

        Ok(balance)
    }

    fn query_denom_trace(&self, hash: String) -> Result<DenomTrace, Error> {
        let denom_trace = self.block_on(query_denom_trace(&self.grpc_addr, &hash))?;

        Ok(denom_trace)
    }

    fn query_commitment_prefix(&self) -> Result<CommitmentPrefix, Error> {
        crate::time!(
            "query_commitment_prefix",
            {
                "src_chain": self.config().id.to_string(),
            }
        );
        crate::telemetry!(query, self.id(), "query_commitment_prefix");

        // TODO - do a real chain query
        CommitmentPrefix::try_from(self.config.store_prefix.as_bytes().to_vec())
            .map_err(|_| Error::ics02(ClientError::empty_prefix()))
    }

    /// Query the application status
    fn query_application_status(&self) -> Result<ChainStatus, Error> {
        crate::time!(
            "query_application_status",
            {
                "src_chain": self.config().id.to_string(),
            }
        );
        crate::telemetry!(query, self.id(), "query_application_status");

        // We cannot rely on `/status` endpoint to provide details about the latest block.
        // Instead, we need to pull block height via `/abci_info` and then fetch block
        // metadata at the given height via `/blockchain` endpoint.
        let abci_info = self
            .block_on(self.rpc_client.abci_info())
            .map_err(|e| Error::rpc(self.config.rpc_addr.clone(), e))?;

        // Query `/header` endpoint to pull the latest block that the application committed.
        let response = self
            .block_on(self.rpc_client.header(abci_info.last_block_height))
            .map_err(|e| Error::rpc(self.config.rpc_addr.clone(), e))?;

        let height = ICSHeight::new(
            ChainId::chain_version(response.header.chain_id.as_str()),
            u64::from(abci_info.last_block_height),
        )
        .map_err(|_| Error::invalid_height_no_source())?;

        let timestamp = response.header.time.into();
        Ok(ChainStatus { height, timestamp })
    }

    /// Performs a `QueryClientStatesRequest` gRPC query to fetch all the client states
    /// associated with the chain.
    fn query_clients(
        &self,
        request: QueryClientStatesRequest,
    ) -> Result<Vec<IdentifiedAnyClientState>, Error> {
        crate::time!(
            "query_clients",
            {
                "src_chain": self.config().id.to_string(),
            }
        );
        crate::telemetry!(query, self.id(), "query_clients");

        let mut client = self
            .block_on(
                ibc_proto::ibc::core::client::v1::query_client::QueryClient::connect(
                    self.grpc_addr.clone(),
                ),
            )
            .map_err(Error::grpc_transport)?;

        client = client
            .max_decoding_message_size(self.config().max_grpc_decoding_size.get_bytes() as usize);

        let request = tonic::Request::new(request.into());
        let response = self
            .block_on(client.client_states(request))
            .map_err(|e| Error::grpc_status(e, "query_clients".to_owned()))?
            .into_inner();

        // Deserialize into domain type
        let mut clients: Vec<IdentifiedAnyClientState> = response
            .client_states
            .into_iter()
            .filter_map(|cs| {
                IdentifiedAnyClientState::try_from(cs.clone())
                    .map_err(|e| {
                        let (client_type, client_id) = (if let Some(client_state) = &cs.client_state { client_state.type_url.clone() } else { "None".to_string() }, &cs.client_id);
                        warn!("encountered unsupported client type `{}` while scanning client `{}`, skipping the client", client_type, client_id);
                        debug!("failed to parse client state {}. Error: {}", PrettyIdentifiedClientState(&cs), e)
                    })
                    .ok()
            })
            .collect();

        // Sort by client identifier counter
        clients.sort_by_cached_key(|c| client_id_suffix(&c.client_id).unwrap_or(0));

        Ok(clients)
    }

    fn query_client_state(
        &self,
        request: QueryClientStateRequest,
        include_proof: IncludeProof,
    ) -> Result<(AnyClientState, Option<MerkleProof>), Error> {
        crate::time!(
            "query_client_state",
            {
                "src_chain": self.config().id.to_string(),
            }
        );
        crate::telemetry!(query, self.id(), "query_client_state");

        let res = self.query(
            ClientStatePath(request.client_id.clone()),
            request.height,
            matches!(include_proof, IncludeProof::Yes),
        )?;
        let client_state = AnyClientState::decode_vec(&res.value).map_err(Error::decode)?;

        match include_proof {
            IncludeProof::Yes => {
                let proof = res.proof.ok_or_else(Error::empty_response_proof)?;
                Ok((client_state, Some(proof)))
            }
            IncludeProof::No => Ok((client_state, None)),
        }
    }

    fn query_upgraded_client_state(
        &self,
        request: QueryUpgradedClientStateRequest,
    ) -> Result<(AnyClientState, MerkleProof), Error> {
        crate::time!(
            "query_upgraded_client_state",
            {
                "src_chain": self.config().id.to_string(),
            }
        );
        crate::telemetry!(query, self.id(), "query_upgraded_client_state");

        // Query for the value and the proof.
        let upgrade_height = request.upgrade_height;
        let query_height = upgrade_height
            .decrement()
            .map_err(|_| Error::invalid_height_no_source())?;

        let (upgraded_client_state_raw, proof) = self.query_client_upgrade_state(
            ClientUpgradePath::UpgradedClientState(upgrade_height.revision_height()),
            query_height,
        )?;

        let client_state = AnyClientState::decode_vec(&upgraded_client_state_raw)
            .map_err(Error::conversion_from_any)?;

        Ok((client_state, proof))
    }

    fn query_upgraded_consensus_state(
        &self,
        request: QueryUpgradedConsensusStateRequest,
    ) -> Result<(AnyConsensusState, MerkleProof), Error> {
        crate::time!(
            "query_upgraded_consensus_state",
            {
                "src_chain": self.config().id.to_string(),
            }
        );
        crate::telemetry!(query, self.id(), "query_upgraded_consensus_state");

        let upgrade_height = request.upgrade_height;
        let query_height = upgrade_height
            .decrement()
            .map_err(|_| Error::invalid_height_no_source())?;

        // Fetch the consensus state and its proof.
        let (upgraded_consensus_state_raw, proof) = self.query_client_upgrade_state(
            ClientUpgradePath::UpgradedClientConsensusState(upgrade_height.revision_height()),
            query_height,
        )?;

        let consensus_state = AnyConsensusState::decode_vec(&upgraded_consensus_state_raw)
            .map_err(Error::conversion_from_any)?;

        Ok((consensus_state, proof))
    }

    fn query_consensus_state_heights(
        &self,
        request: QueryConsensusStateHeightsRequest,
    ) -> Result<Vec<ICSHeight>, Error> {
        self.block_on(query_consensus_state_heights(
            self.id(),
            &self.grpc_addr,
            request,
        ))
    }

    fn query_consensus_state(
        &self,
        request: QueryConsensusStateRequest,
        include_proof: IncludeProof,
    ) -> Result<(AnyConsensusState, Option<MerkleProof>), Error> {
        crate::time!(
            "query_consensus_state",
            {
                "src_chain": self.config().id.to_string(),
            }
        );
        crate::telemetry!(query, self.id(), "query_consensus_state");

        let res = self.query(
            ClientConsensusStatePath {
                client_id: request.client_id.clone(),
                epoch: request.consensus_height.revision_number(),
                height: request.consensus_height.revision_height(),
            },
            request.query_height,
            matches!(include_proof, IncludeProof::Yes),
        )?;

        let consensus_state = AnyConsensusState::decode_vec(&res.value).map_err(Error::decode)?;

        if !matches!(consensus_state, AnyConsensusState::Tendermint(_)) {
            return Err(Error::consensus_state_type_mismatch(
                ClientType::Tendermint,
                consensus_state.client_type(),
            ));
        }

        match include_proof {
            IncludeProof::Yes => {
                let proof = res.proof.ok_or_else(Error::empty_response_proof)?;
                Ok((consensus_state, Some(proof)))
            }
            IncludeProof::No => Ok((consensus_state, None)),
        }
    }

    /// Performs a `QueryClientConnectionsRequest` gRPC query to fetch all the connection
    /// identifiers associated with a given client.
    fn query_client_connections(
        &self,
        request: QueryClientConnectionsRequest,
    ) -> Result<Vec<ConnectionId>, Error> {
        crate::time!(
            "query_client_connections",
            {
                "src_chain": self.config().id.to_string(),
            }
        );
        crate::telemetry!(query, self.id(), "query_client_connections");

        let mut client = self
            .block_on(
                ibc_proto::ibc::core::connection::v1::query_client::QueryClient::connect(
                    self.grpc_addr.clone(),
                ),
            )
            .map_err(Error::grpc_transport)?;

        client = client
            .max_decoding_message_size(self.config().max_grpc_decoding_size.get_bytes() as usize);

        let request = tonic::Request::new(request.into());

        let response = match self.block_on(client.client_connections(request)) {
            Ok(res) => res.into_inner(),
            Err(e) if e.code() == tonic::Code::NotFound => return Ok(vec![]),
            Err(e) => return Err(Error::grpc_status(e, "query_client_connections".to_owned())),
        };

        let ids = response
            .connection_paths
            .iter()
            .filter_map(|id| {
                ConnectionId::from_str(id)
                    .map_err(|e| warn!("connection with ID {} failed parsing. Error: {}", id, e))
                    .ok()
            })
            .collect();

        Ok(ids)
    }

    /// Performs a `QueryConnectionsRequest` gRPC query to fetch all connections
    /// associated with the chain.
    fn query_connections(
        &self,
        request: QueryConnectionsRequest,
    ) -> Result<Vec<IdentifiedConnectionEnd>, Error> {
        crate::time!(
            "query_connections",
            {
                "src_chain": self.config().id.to_string(),
            }
        );
        crate::telemetry!(query, self.id(), "query_connections");

        let mut client = self
            .block_on(
                ibc_proto::ibc::core::connection::v1::query_client::QueryClient::connect(
                    self.grpc_addr.clone(),
                ),
            )
            .map_err(Error::grpc_transport)?;

        client = client
            .max_decoding_message_size(self.config().max_grpc_decoding_size.get_bytes() as usize);

        let request = tonic::Request::new(request.into());

        let response = self
            .block_on(client.connections(request))
            .map_err(|e| Error::grpc_status(e, "query_connections".to_owned()))?
            .into_inner();

        let connections = response
            .connections
            .into_iter()
            .filter_map(|co| {
                IdentifiedConnectionEnd::try_from(co.clone())
                    .map_err(|e| {
                        warn!(
                            "connection with ID {} failed parsing. Error: {}",
                            PrettyIdentifiedConnection(&co),
                            e
                        )
                    })
                    .ok()
            })
            .collect();

        Ok(connections)
    }

    fn query_connection(
        &self,
        request: QueryConnectionRequest,
        include_proof: IncludeProof,
    ) -> Result<(ConnectionEnd, Option<MerkleProof>), Error> {
        crate::time!(
            "query_connection",
            {
                "src_chain": self.config().id.to_string(),
            }
        );
        crate::telemetry!(query, self.id(), "query_connection");

        async fn do_query_connection(
            chain: &CosmosSdkChain,
            connection_id: &ConnectionId,
            height_query: QueryHeight,
        ) -> Result<ConnectionEnd, Error> {
            use ibc_proto::ibc::core::connection::v1 as connection;
            use tonic::IntoRequest;

            let mut client =
                connection::query_client::QueryClient::connect(chain.grpc_addr.clone())
                    .await
                    .map_err(Error::grpc_transport)?;

            client = client.max_decoding_message_size(
                chain.config().max_grpc_decoding_size.get_bytes() as usize,
            );

            let mut request = connection::QueryConnectionRequest {
                connection_id: connection_id.to_string(),
            }
            .into_request();

            let height_param = AsciiMetadataValue::try_from(height_query)?;

            request
                .metadata_mut()
                .insert("x-cosmos-block-height", height_param);

            let response = client.connection(request).await.map_err(|e| {
                if e.code() == tonic::Code::NotFound {
                    Error::connection_not_found(connection_id.clone())
                } else {
                    Error::grpc_status(e, "query_connection".to_owned())
                }
            })?;

            match response.into_inner().connection {
                Some(raw_connection) => {
                    let connection_end = raw_connection.try_into().map_err(Error::ics03)?;

                    Ok(connection_end)
                }
                None => {
                    // When no connection is found, the GRPC call itself should return
                    // the NotFound error code. Nevertheless even if the call is successful,
                    // the connection field may not be present, because in protobuf3
                    // everything is optional.
                    Err(Error::connection_not_found(connection_id.clone()))
                }
            }
        }

        match include_proof {
            IncludeProof::Yes => {
                let res = self.query(
                    ConnectionsPath(request.connection_id.clone()),
                    request.height,
                    true,
                )?;
                let connection_end =
                    ConnectionEnd::decode_vec(&res.value).map_err(Error::decode)?;

                Ok((
                    connection_end,
                    Some(res.proof.ok_or_else(Error::empty_response_proof)?),
                ))
            }
            IncludeProof::No => self
                .block_on(async {
                    do_query_connection(self, &request.connection_id, request.height).await
                })
                .map(|conn_end| (conn_end, None)),
        }
    }

    /// Performs a `QueryConnectionChannelsRequest` gRPC query in order to
    /// fetch all channels associated with a given connection.
    fn query_connection_channels(
        &self,
        request: QueryConnectionChannelsRequest,
    ) -> Result<Vec<IdentifiedChannelEnd>, Error> {
        crate::time!(
            "query_connection_channels",
            {
                "src_chain": self.config().id.to_string(),
            }
        );
        crate::telemetry!(query, self.id(), "query_connection_channels");

        let mut client = self
            .block_on(
                ibc_proto::ibc::core::channel::v1::query_client::QueryClient::connect(
                    self.grpc_addr.clone(),
                ),
            )
            .map_err(Error::grpc_transport)?;

        client = client
            .max_decoding_message_size(self.config().max_grpc_decoding_size.get_bytes() as usize);

        let request = tonic::Request::new(request.into());

        let response = self
            .block_on(client.connection_channels(request))
            .map_err(|e| Error::grpc_status(e, "query_connection_channels".to_owned()))?
            .into_inner();

        let channels = response
            .channels
            .into_iter()
            .filter_map(|ch| {
                IdentifiedChannelEnd::try_from(ch.clone())
                    .map_err(|e| {
                        warn!(
                            "channel with ID {} failed parsing. Error: {}",
                            PrettyIdentifiedChannel(&ch),
                            e
                        )
                    })
                    .ok()
            })
            .collect();
        Ok(channels)
    }

    /// Performs a `QueryChannelsRequest` gRPC query in order to fetch all channels
    /// associated with the chain.
    fn query_channels(
        &self,
        request: QueryChannelsRequest,
    ) -> Result<Vec<IdentifiedChannelEnd>, Error> {
        crate::time!(
            "query_channels",
            {
                "src_chain": self.config().id.to_string(),
            }
        );
        crate::telemetry!(query, self.id(), "query_channels");

        let mut client = self
            .block_on(
                ibc_proto::ibc::core::channel::v1::query_client::QueryClient::connect(
                    self.grpc_addr.clone(),
                ),
            )
            .map_err(Error::grpc_transport)?;

        client = client
            .max_decoding_message_size(self.config().max_grpc_decoding_size.get_bytes() as usize);

        let request = tonic::Request::new(request.into());

        let response = self
            .block_on(client.channels(request))
            .map_err(|e| Error::grpc_status(e, "query_channels".to_owned()))?
            .into_inner();

        let channels = response
            .channels
            .into_iter()
            .filter_map(|ch| {
                IdentifiedChannelEnd::try_from(ch.clone())
                    .map_err(|e| {
                        warn!(
                            "channel with ID {} failed parsing. Error: {}",
                            PrettyIdentifiedChannel(&ch),
                            e
                        )
                    })
                    .ok()
            })
            .collect();

        Ok(channels)
    }

    fn query_channel(
        &self,
        request: QueryChannelRequest,
        include_proof: IncludeProof,
    ) -> Result<(ChannelEnd, Option<MerkleProof>), Error> {
        crate::time!(
            "query_channel",
            {
                "src_chain": self.config().id.to_string(),
            }
        );
        crate::telemetry!(query, self.id(), "query_channel");

        let res = self.query(
            ChannelEndsPath(request.port_id, request.channel_id),
            request.height,
            matches!(include_proof, IncludeProof::Yes),
        )?;

        let channel_end = ChannelEnd::decode_vec(&res.value).map_err(Error::decode)?;

        match include_proof {
            IncludeProof::Yes => {
                let proof = res.proof.ok_or_else(Error::empty_response_proof)?;
                Ok((channel_end, Some(proof)))
            }
            IncludeProof::No => Ok((channel_end, None)),
        }
    }

    /// Performs a `QueryChannelClientStateRequest` gRPC query in order to fetch the client state
    /// associated with a given channel, if it exists.
    fn query_channel_client_state(
        &self,
        request: QueryChannelClientStateRequest,
    ) -> Result<Option<IdentifiedAnyClientState>, Error> {
        crate::time!(
            "query_channel_client_state",
            {
                "src_chain": self.config().id.to_string(),
            }
        );
        crate::telemetry!(query, self.id(), "query_channel_client_state");

        let mut client = self
            .block_on(
                ibc_proto::ibc::core::channel::v1::query_client::QueryClient::connect(
                    self.grpc_addr.clone(),
                ),
            )
            .map_err(Error::grpc_transport)?;

        client = client
            .max_decoding_message_size(self.config().max_grpc_decoding_size.get_bytes() as usize);

        let request = tonic::Request::new(request.into());

        let response = self
            .block_on(client.channel_client_state(request))
            .map_err(|e| Error::grpc_status(e, "query_channel_client_state".to_owned()))?
            .into_inner();

        let client_state: Option<IdentifiedAnyClientState> = response
            .identified_client_state
            .map_or_else(|| None, |proto_cs| proto_cs.try_into().ok());

        Ok(client_state)
    }

    fn query_packet_commitment(
        &self,
        request: QueryPacketCommitmentRequest,
        include_proof: IncludeProof,
    ) -> Result<(Vec<u8>, Option<MerkleProof>), Error> {
        let res = self.query(
            CommitmentsPath {
                port_id: request.port_id,
                channel_id: request.channel_id,
                sequence: request.sequence,
            },
            request.height,
            matches!(include_proof, IncludeProof::Yes),
        )?;

        match include_proof {
            IncludeProof::Yes => {
                let proof = res.proof.ok_or_else(Error::empty_response_proof)?;

                Ok((res.value, Some(proof)))
            }
            IncludeProof::No => Ok((res.value, None)),
        }
    }

    /// Performs a `QueryPacketCommitmentsRequest` gRPC query to fetch the packet commitment
    /// hashes associated with a channel.
    fn query_packet_commitments(
        &self,
        request: QueryPacketCommitmentsRequest,
    ) -> Result<(Vec<Sequence>, ICSHeight), Error> {
        crate::time!(
            "query_packet_commitments",
            {
                "src_chain": self.config().id.to_string(),
            }
        );
        crate::telemetry!(query, self.id(), "query_packet_commitments");

        let mut client = self
            .block_on(
                ibc_proto::ibc::core::channel::v1::query_client::QueryClient::connect(
                    self.grpc_addr.clone(),
                ),
            )
            .map_err(Error::grpc_transport)?;

        client = client
            .max_decoding_message_size(self.config().max_grpc_decoding_size.get_bytes() as usize);

        let request = tonic::Request::new(request.into());

        let response = self
            .block_on(client.packet_commitments(request))
            .map_err(|e| Error::grpc_status(e, "query_packet_commitments".to_owned()))?
            .into_inner();

        let mut commitment_sequences: Vec<Sequence> = response
            .commitments
            .into_iter()
            .map(|v| v.sequence.into())
            .collect();
        commitment_sequences.sort_unstable();

        let height = response
            .height
            .and_then(|raw_height| raw_height.try_into().ok())
            .ok_or_else(|| Error::grpc_response_param("height".to_string()))?;

        Ok((commitment_sequences, height))
    }

    fn query_packet_receipt(
        &self,
        request: QueryPacketReceiptRequest,
        include_proof: IncludeProof,
    ) -> Result<(Vec<u8>, Option<MerkleProof>), Error> {
        let res = self.query(
            ReceiptsPath {
                port_id: request.port_id,
                channel_id: request.channel_id,
                sequence: request.sequence,
            },
            request.height,
            matches!(include_proof, IncludeProof::Yes),
        )?;

        match include_proof {
            IncludeProof::Yes => {
                let proof = res.proof.ok_or_else(Error::empty_response_proof)?;

                Ok((res.value, Some(proof)))
            }
            IncludeProof::No => Ok((res.value, None)),
        }
    }

    /// Performs a `QueryUnreceivedPacketsRequest` gRPC query to fetch the unreceived packet sequences
    /// associated with a channel.
    fn query_unreceived_packets(
        &self,
        request: QueryUnreceivedPacketsRequest,
    ) -> Result<Vec<Sequence>, Error> {
        crate::time!(
            "query_unreceived_packets",
            {
                "src_chain": self.config().id.to_string(),
            }
        );
        crate::telemetry!(query, self.id(), "query_unreceived_packets");

        let mut client = self
            .block_on(
                ibc_proto::ibc::core::channel::v1::query_client::QueryClient::connect(
                    self.grpc_addr.clone(),
                ),
            )
            .map_err(Error::grpc_transport)?;

        client = client
            .max_decoding_message_size(self.config().max_grpc_decoding_size.get_bytes() as usize);

        let request = tonic::Request::new(request.into());

        let mut response = self
            .block_on(client.unreceived_packets(request))
            .map_err(|e| Error::grpc_status(e, "query_unreceived_packets".to_owned()))?
            .into_inner();

        response.sequences.sort_unstable();
        Ok(response
            .sequences
            .into_iter()
            .map(|seq| seq.into())
            .collect())
    }

    fn query_packet_acknowledgement(
        &self,
        request: QueryPacketAcknowledgementRequest,
        include_proof: IncludeProof,
    ) -> Result<(Vec<u8>, Option<MerkleProof>), Error> {
        let res = self.query(
            AcksPath {
                port_id: request.port_id,
                channel_id: request.channel_id,
                sequence: request.sequence,
            },
            request.height,
            matches!(include_proof, IncludeProof::Yes),
        )?;

        match include_proof {
            IncludeProof::Yes => {
                let proof = res.proof.ok_or_else(Error::empty_response_proof)?;

                Ok((res.value, Some(proof)))
            }
            IncludeProof::No => Ok((res.value, None)),
        }
    }

    /// Performs a `QueryPacketAcknowledgementsRequest` gRPC query to fetch the packet acknowledgment
    /// hashes associated with a channel.
    fn query_packet_acknowledgements(
        &self,
        request: QueryPacketAcknowledgementsRequest,
    ) -> Result<(Vec<Sequence>, ICSHeight), Error> {
        crate::telemetry!(query, self.id(), "query_packet_acknowledgements");
        crate::time!(
            "query_packet_acknowledgements",
            {
                "src_chain": self.config().id.to_string(),
            }
        );

        if request.packet_commitment_sequences.is_empty() {
            return Ok((Vec::new(), self.query_chain_latest_height()?));
        }

        let mut client = self
            .block_on(
                ibc_proto::ibc::core::channel::v1::query_client::QueryClient::connect(
                    self.grpc_addr.clone(),
                ),
            )
            .map_err(Error::grpc_transport)?;

        client = client
            .max_decoding_message_size(self.config().max_grpc_decoding_size.get_bytes() as usize);

        let request = tonic::Request::new(request.into());

        let response = self
            .block_on(client.packet_acknowledgements(request))
            .map_err(|e| Error::grpc_status(e, "query_packet_acknowledgements".to_owned()))?
            .into_inner();

        let acks_sequences = response
            .acknowledgements
            .into_iter()
            .map(|v| v.sequence.into())
            .collect();

        let height = response
            .height
            .and_then(|raw_height| raw_height.try_into().ok())
            .ok_or_else(|| Error::grpc_response_param("height".to_string()))?;

        Ok((acks_sequences, height))
    }

    /// Performs a `QueryUnreceivedAcksRequest` gRPC query to fetch the unreceived acknowledgements
    /// sequences associated with a channel.
    fn query_unreceived_acknowledgements(
        &self,
        request: QueryUnreceivedAcksRequest,
    ) -> Result<Vec<Sequence>, Error> {
        crate::time!(
            "query_unreceived_acknowledgements",
            {
                "src_chain": self.config().id.to_string(),
            }
        );
        crate::telemetry!(query, self.id(), "query_unreceived_acknowledgements");

        let mut client = self
            .block_on(
                ibc_proto::ibc::core::channel::v1::query_client::QueryClient::connect(
                    self.grpc_addr.clone(),
                ),
            )
            .map_err(Error::grpc_transport)?;

        client = client
            .max_decoding_message_size(self.config().max_grpc_decoding_size.get_bytes() as usize);

        let request = tonic::Request::new(request.into());

        let mut response = self
            .block_on(client.unreceived_acks(request))
            .map_err(|e| Error::grpc_status(e, "query_unreceived_acknowledgements".to_owned()))?
            .into_inner();

        response.sequences.sort_unstable();
        Ok(response
            .sequences
            .into_iter()
            .map(|seq| seq.into())
            .collect())
    }

    /// Performs a `QueryNextSequenceReceiveRequest` gRPC query to fetch the sequence number of the next
    /// packet to be received at a specified height.
    fn query_next_sequence_receive(
        &self,
        request: QueryNextSequenceReceiveRequest,
        include_proof: IncludeProof,
    ) -> Result<(Sequence, Option<MerkleProof>), Error> {
        crate::time!(
            "query_next_sequence_receive",
            {
                "src_chain": self.config().id.to_string(),
            }
        );
        crate::telemetry!(query, self.id(), "query_next_sequence_receive");

        match include_proof {
            IncludeProof::Yes => {
                let res = self.query(
                    SeqRecvsPath(request.port_id, request.channel_id),
                    request.height,
                    true,
                )?;

                // Note: We expect the return to be a u64 encoded in big-endian. Refer to ibc-go:
                // https://github.com/cosmos/ibc-go/blob/25767f6bdb5bab2c2a116b41d92d753c93e18121/modules/core/04-channel/client/utils/utils.go#L191
                if res.value.len() != 8 {
                    return Err(Error::query("next_sequence_receive".into()));
                }
                let seq: Sequence = Bytes::from(res.value).get_u64().into();

                let proof = res.proof.ok_or_else(Error::empty_response_proof)?;

                Ok((seq, Some(proof)))
            }
            IncludeProof::No => {
                let mut client = self
                    .block_on(
                        ibc_proto::ibc::core::channel::v1::query_client::QueryClient::connect(
                            self.grpc_addr.clone(),
                        ),
                    )
                    .map_err(Error::grpc_transport)?;

                client = client.max_decoding_message_size(
                    self.config().max_grpc_decoding_size.get_bytes() as usize,
                );

                let request = tonic::Request::new(request.into());

                let response = self
                    .block_on(client.next_sequence_receive(request))
                    .map_err(|e| Error::grpc_status(e, "query_next_sequence_receive".to_owned()))?
                    .into_inner();

                Ok((Sequence::from(response.next_sequence_receive), None))
            }
        }
    }

    /// This function queries transactions for events matching certain criteria.
    /// 1. Client Update request - returns a vector with at most one update client event
    /// 2. Transaction event request - returns all IBC events resulted from a Tx execution
    fn query_txs(&self, request: QueryTxRequest) -> Result<Vec<IbcEventWithHeight>, Error> {
        crate::time!("query_txs",
        {
            "src_chain": self.config().id.to_string(),
        });
        crate::telemetry!(query, self.id(), "query_txs");

        self.block_on(query_txs(
            self.id(),
            &self.rpc_client,
            &self.config.rpc_addr,
            request,
        ))
    }

    /// This function queries transactions for packet events matching certain criteria.
    /// It returns at most one packet event for each sequence specified in the request.
    ///    Note - there is no way to format the packet query such that it asks for Tx-es with either
    ///    sequence (the query conditions can only be AND-ed).
    ///    There is a possibility to include "<=" and ">=" conditions but it doesn't work with
    ///    string attributes (sequence is emmitted as a string).
    ///    Therefore, for packets we perform one tx_search for each sequence.
    ///    Alternatively, a single query for all packets could be performed but it would return all
    ///    packets ever sent.
    fn query_packet_events(
        &self,
        mut request: QueryPacketEventDataRequest,
    ) -> Result<Vec<IbcEventWithHeight>, Error> {
        crate::time!(
            "query_packet_events",
            {
                "src_chain": self.config().id.to_string(),
            }
        );
        crate::telemetry!(query, self.id(), "query_packet_events");

        match request.height {
            // Usage note: `Qualified::Equal` is currently only used in the call hierarchy involving
            // the CLI methods, namely the CLI for `tx packet-recv` and `tx packet-ack` when the
            // user passes the flag `packet-data-query-height`.
            Qualified::Equal(_) => self.block_on(query_packets_from_block(
                self.id(),
                &self.rpc_client,
                &self.config.rpc_addr,
                &request,
            )),
            Qualified::SmallerEqual(_) => {
                let tx_events = self.block_on(query_packets_from_txs(
                    self.id(),
                    &self.rpc_client,
                    &self.config.rpc_addr,
                    &request,
                ))?;

                let recvd_sequences: Vec<_> = tx_events
                    .iter()
                    .filter_map(|eh| eh.event.packet().map(|p| p.sequence))
                    .collect();

                request
                    .sequences
                    .retain(|seq| !recvd_sequences.contains(seq));

                let (start_block_events, end_block_events) = if !request.sequences.is_empty() {
                    self.query_packets_from_blocks(&request)?
                } else {
                    Default::default()
                };

                trace!("start_block_events {:?}", start_block_events);
                trace!("tx_events {:?}", tx_events);
                trace!("end_block_events {:?}", end_block_events);

                // Events should be ordered in the following fashion,
                // for any two blocks b1, b2 at height h1, h2 with h1 < h2:
                // b1.start_block_events
                // b1.tx_events
                // b1.end_block_events
                // b2.start_block_events
                // b2.tx_events
                // b2.end_block_events
                //
                // As of now, we just sort them by sequence number which should
                // yield a similar result and will revisit this approach in the future.
                let mut events = vec![];
                events.extend(start_block_events);
                events.extend(tx_events);
                events.extend(end_block_events);

                sort_events_by_sequence(&mut events);

                Ok(events)
            }
        }
    }

    fn query_host_consensus_state(
        &self,
        request: QueryHostConsensusStateRequest,
    ) -> Result<Self::ConsensusState, Error> {
        let height = match request.height {
            QueryHeight::Latest => TmHeight::from(0u32),
            QueryHeight::Specific(ibc_height) => TmHeight::from(ibc_height),
        };

        let header = if height.value() == 0 {
            self.block_on(async {
                self.rpc_client
                    .latest_block()
                    .await
                    .map(|response| response.block.header)
            })
        } else {
            self.block_on(async {
                self.rpc_client
                    .header(height)
                    .await
                    .map(|response| response.header)
            })
        };

        let header = header.map_err(|e| Error::rpc(self.config.rpc_addr.clone(), e))?;
        Ok(header.into())
    }

    fn build_client_state(
        &self,
        height: ICSHeight,
        settings: ClientSettings,
    ) -> Result<Self::ClientState, Error> {
        let ClientSettings::Tendermint(settings) = settings;
        let unbonding_period = self.unbonding_period()?;
        let trusting_period = settings
            .trusting_period
            .unwrap_or_else(|| self.trusting_period(unbonding_period));

        let proof_specs = self.config.proof_specs.clone().unwrap_or_default();

        // Build the client state.
        TmClientState::new(
            self.id().clone(),
            settings.trust_threshold,
            trusting_period,
            unbonding_period,
            settings.max_clock_drift,
            height,
            proof_specs,
            vec!["upgrade".to_string(), "upgradedIBCState".to_string()],
            AllowUpdate {
                after_expiry: true,
                after_misbehaviour: true,
            },
        )
        .map_err(Error::ics07)
    }

    fn build_consensus_state(
        &self,
        light_block: Self::LightBlock,
    ) -> Result<Self::ConsensusState, Error> {
        crate::time!(
            "build_consensus_state",
            {
                "src_chain": self.config().id.to_string(),
            }
        );

        Ok(TmConsensusState::from(light_block.signed_header.header))
    }

    fn build_header(
        &mut self,
        trusted_height: ICSHeight,
        target_height: ICSHeight,
        client_state: &AnyClientState,
    ) -> Result<(Self::Header, Vec<Self::Header>), Error> {
        crate::time!(
            "build_header",
            {
                "src_chain": self.config().id.to_string(),
            }
        );

        let now = self.chain_status()?.sync_info.latest_block_time;

        // Get the light block at target_height from chain.
        let Verified { target, supporting } = self.light_client.header_and_minimal_set(
            trusted_height,
            target_height,
            client_state,
            now,
        )?;

        Ok((target, supporting))
    }

    fn maybe_register_counterparty_payee(
        &mut self,
        channel_id: &ChannelId,
        port_id: &PortId,
        counterparty_payee: &Signer,
    ) -> Result<(), Error> {
        let address = self.get_signer()?;
        let key_pair = self.key()?;

        self.rt.block_on(maybe_register_counterparty_payee(
            &self.rpc_client,
            &self.tx_config,
            &key_pair,
            &mut self.account,
            &self.config.memo_prefix,
            channel_id,
            port_id,
            &address,
            counterparty_payee,
        ))
    }

    fn cross_chain_query(
        &self,
        requests: Vec<CrossChainQueryRequest>,
    ) -> Result<Vec<CrossChainQueryResponse>, Error> {
        let tasks = requests
            .into_iter()
            .map(|req| cross_chain_query_via_rpc(&self.rpc_client, req))
            .collect::<Vec<_>>();

        let joined_tasks = join_all(tasks);
        let results: Vec<Result<CrossChainQueryResponse, _>> = self.rt.block_on(joined_tasks);
        let responses = results
            .into_iter()
            .filter_map(|req| req.ok())
            .collect::<Vec<CrossChainQueryResponse>>();

        Ok(responses)
    }

    fn query_incentivized_packet(
        &self,
        request: QueryIncentivizedPacketRequest,
    ) -> Result<QueryIncentivizedPacketResponse, Error> {
        let incentivized_response =
            self.block_on(query_incentivized_packet(&self.grpc_addr, request))?;
        Ok(incentivized_response)
    }

<<<<<<< HEAD
    fn query_upgrade(
        &self,
        request: QueryUpgradeRequest,
        height: Height,
    ) -> Result<(Upgrade, Option<MerkleProof>), Error> {
        let port_id = PortId::from_str(&request.port_id)
            .map_err(|_| Error::invalid_port_string(request.port_id))?;
        let channel_id = ChannelId::from_str(&request.channel_id)
            .map_err(|_| Error::invalid_channel_string(request.channel_id))?;
        let res = self.query(
            ChannelUpgradePath {
                port_id,
                channel_id,
            },
            QueryHeight::Specific(height),
            true,
        )?;
        let proof = res.proof.ok_or_else(Error::empty_response_proof)?;
        let upgrade = Upgrade::decode_vec(&res.value).map_err(Error::decode)?;

        Ok((upgrade, Some(proof)))
=======
    fn query_consumer_chains(&self) -> Result<Vec<(ChainId, ClientId)>, Error> {
        crate::time!(
            "query_consumer_chains",
            {
                "src_chain": self.config().id.to_string(),
            }
        );
        crate::telemetry!(query, self.id(), "query_consumer_chains");

        let mut client = self.block_on(
            ibc_proto::interchain_security::ccv::provider::v1::query_client::QueryClient::connect(
                self.grpc_addr.clone(),
            ),
        )
        .map_err(Error::grpc_transport)?;

        let request = tonic::Request::new(
            ibc_proto::interchain_security::ccv::provider::v1::QueryConsumerChainsRequest {},
        );

        let response = self
            .block_on(client.query_consumer_chains(request))
            .map_err(|e| Error::grpc_status(e, "query_consumer_chains".to_owned()))?
            .into_inner();

        let result = response
            .chains
            .into_iter()
            .map(|c| (c.chain_id.parse().unwrap(), c.client_id.parse().unwrap()))
            .collect();

        Ok(result)
>>>>>>> 1520594f
    }
}

fn sort_events_by_sequence(events: &mut [IbcEventWithHeight]) {
    events.sort_by(|a, b| {
        a.event
            .packet()
            .zip(b.event.packet())
            .map(|(pa, pb)| pa.sequence.cmp(&pb.sequence))
            .unwrap_or(Ordering::Equal)
    });
}

async fn fetch_node_info(
    rpc_client: &HttpClient,
    config: &ChainConfig,
) -> Result<node::Info, Error> {
    crate::time!("fetch_node_info",
    {
        "src_chain": config.id.to_string(),
    });

    rpc_client
        .status()
        .await
        .map(|s| s.node_info)
        .map_err(|e| Error::rpc(config.rpc_addr.clone(), e))
}

/// Returns the suffix counter for a CosmosSDK client id.
/// Returns `None` if the client identifier is malformed
/// and the suffix could not be parsed.
fn client_id_suffix(client_id: &ClientId) -> Option<u64> {
    client_id
        .as_str()
        .split('-')
        .last()
        .and_then(|e| e.parse::<u64>().ok())
}

/// Performs a health check on a Cosmos chain.
///
/// This health check checks on the following in this order:
/// 1. Checks on the self-reported health endpoint.
/// 2. Checks that the staking module maintains some historical entries such
///    that local header information is stored in the IBC state and thus
///    client proofs that are part of the connection handshake can be verified.
/// 3. Checks that transaction indexing is enabled.
/// 4. Checks that the chain identifier matches the network name.
/// 5. Checks that the underlying SDK and ibc-go versions are compatible.
/// 6. Checks that the `gas_price` parameter in Hermes is >= the `min_gas_price`
///    advertised by the node Hermes is connected to.
fn do_health_check(chain: &CosmosSdkChain) -> Result<(), Error> {
    let chain_id = chain.id();
    let grpc_address = chain.grpc_addr.to_string();
    let rpc_address = chain.config.rpc_addr.to_string();

    chain.block_on(chain.rpc_client.health()).map_err(|e| {
        Error::health_check_json_rpc(
            chain_id.clone(),
            rpc_address.clone(),
            "/health".to_string(),
            e,
        )
    })?;

    let status = chain.chain_status()?;

    if status.node_info.other.tx_index != TxIndexStatus::On {
        return Err(Error::tx_indexing_disabled(chain_id.clone()));
    }

    if status.node_info.network.as_str() != chain_id.as_str() {
        // Log the error, continue optimistically
        error!(
            "/status endpoint from chain '{}' reports network identifier to be '{}'. \
            This is usually a sign of misconfiguration, please check your config.toml",
            chain_id, status.node_info.network
        );
    }

    let relayer_gas_price = &chain.config.gas_price;
    let node_min_gas_prices = chain.min_gas_price()?;

    if !node_min_gas_prices.is_empty() {
        let mut found_matching_denom = false;

        for price in node_min_gas_prices {
            match relayer_gas_price.partial_cmp(&price) {
                Some(Ordering::Less) => return Err(Error::gas_price_too_low(chain_id.clone())),
                Some(_) => {
                    found_matching_denom = true;
                    break;
                }
                None => continue,
            }
        }

        if !found_matching_denom {
            warn!(
                "Chain '{}' has no minimum gas price of denomination '{}' \
                that is strictly less than the `gas_price` specified for \
                that chain in the Hermes configuration. \
                This is usually a sign of misconfiguration, please check your chain and Hermes configurations",
                chain_id, relayer_gas_price.denom
            );
        }
    } else {
        warn!(
            "Chain '{}' has no minimum gas price value configured for denomination '{}'. \
            This is usually a sign of misconfiguration, please check your chain and \
            relayer configurations",
            chain_id, relayer_gas_price.denom
        );
    }

    let version_specs = chain.block_on(fetch_version_specs(&chain.config.id, &chain.grpc_addr))?;

    if let Err(diagnostic) = compatibility::run_diagnostic(&version_specs) {
        return Err(Error::sdk_module_version(
            chain_id.clone(),
            grpc_address,
            diagnostic.to_string(),
        ));
    }

    if chain.historical_entries()? == 0 {
        return Err(Error::no_historical_entries(chain_id.clone()));
    }

    Ok(())
}

#[cfg(test)]
mod tests {
    use ibc_relayer_types::{
        core::{ics02_client::client_type::ClientType, ics24_host::identifier::ClientId},
        mock::client_state::MockClientState,
        mock::header::MockHeader,
        Height,
    };

    use crate::client_state::{AnyClientState, IdentifiedAnyClientState};
    use crate::{chain::cosmos::client_id_suffix, config::GasPrice};

    use super::calculate_fee;

    #[test]
    fn mul_ceil() {
        // Because 0.001 cannot be expressed precisely
        // as a 64-bit floating point number (it is
        // stored as 0.001000000047497451305389404296875),
        // `num_rational::BigRational` will represent it as
        // 1152921504606847/1152921504606846976 instead
        // which will sometimes round up to the next
        // integer in the computations below.
        // This is not a problem for the way we compute the fee
        // and gas adjustment as those are already based on simulated
        // gas which is not 100% precise.
        assert_eq!(super::mul_ceil(300_000, 0.001), 301.into());
        assert_eq!(super::mul_ceil(300_004, 0.001), 301.into());
        assert_eq!(super::mul_ceil(300_040, 0.001), 301.into());
        assert_eq!(super::mul_ceil(300_400, 0.001), 301.into());
        assert_eq!(super::mul_ceil(304_000, 0.001), 305.into());
        assert_eq!(super::mul_ceil(340_000, 0.001), 341.into());
        assert_eq!(super::mul_ceil(340_001, 0.001), 341.into());
    }

    /// Before https://github.com/informalsystems/hermes/pull/1568,
    /// this test would have panic'ed with:
    ///
    /// thread 'chain::cosmos::tests::fee_overflow' panicked at 'attempt to multiply with overflow'
    #[test]
    fn fee_overflow() {
        let gas_amount = 90000000000000_u64;
        let gas_price = GasPrice {
            price: 1000000000000.0,
            denom: "uatom".to_string(),
        };

        let fee = calculate_fee(gas_amount, &gas_price);
        assert_eq!(&fee.amount, "90000000000000000000000000");
    }

    #[test]
    fn sort_clients_id_suffix() {
        let mut clients: Vec<IdentifiedAnyClientState> = vec![
            IdentifiedAnyClientState::new(
                ClientId::new(ClientType::Tendermint, 4).unwrap(),
                AnyClientState::Mock(MockClientState::new(MockHeader::new(
                    Height::new(0, 1).unwrap(),
                ))),
            ),
            IdentifiedAnyClientState::new(
                ClientId::new(ClientType::Tendermint, 1).unwrap(),
                AnyClientState::Mock(MockClientState::new(MockHeader::new(
                    Height::new(0, 1).unwrap(),
                ))),
            ),
            IdentifiedAnyClientState::new(
                ClientId::new(ClientType::Tendermint, 7).unwrap(),
                AnyClientState::Mock(MockClientState::new(MockHeader::new(
                    Height::new(0, 1).unwrap(),
                ))),
            ),
        ];
        clients.sort_by_cached_key(|c| client_id_suffix(&c.client_id).unwrap_or(0));
        assert_eq!(
            client_id_suffix(&clients.first().unwrap().client_id).unwrap(),
            1
        );
        assert_eq!(client_id_suffix(&clients[1].client_id).unwrap(), 4);
        assert_eq!(
            client_id_suffix(&clients.last().unwrap().client_id).unwrap(),
            7
        );
    }
}<|MERGE_RESOLUTION|>--- conflicted
+++ resolved
@@ -15,20 +15,13 @@
 use tonic::metadata::AsciiMetadataValue;
 use tracing::{debug, error, info, instrument, trace, warn};
 
-<<<<<<< HEAD
-use ibc_proto::cosmos::{
-    base::node::v1beta1::ConfigResponse, staking::v1beta1::Params as StakingParams,
+use ibc_proto::cosmos::base::node::v1beta1::ConfigResponse;
+use ibc_proto::cosmos::staking::v1beta1::Params as StakingParams;
+use ibc_proto::ibc::apps::fee::v1::{
+    QueryIncentivizedPacketRequest, QueryIncentivizedPacketResponse,
 };
 use ibc_proto::ibc::core::channel::v1::QueryUpgradeRequest;
 use ibc_proto::interchain_security::ccv::consumer::v1::Params as CcvConsumerParams;
-
-=======
-use ibc_proto::cosmos::base::node::v1beta1::ConfigResponse;
-use ibc_proto::cosmos::staking::v1beta1::Params as StakingParams;
->>>>>>> 1520594f
-use ibc_proto::ibc::apps::fee::v1::{
-    QueryIncentivizedPacketRequest, QueryIncentivizedPacketResponse,
-};
 use ibc_proto::interchain_security::ccv::v1::ConsumerParams as CcvConsumerParams;
 use ibc_proto::protobuf::Protobuf;
 use ibc_relayer_types::clients::ics07_tendermint::client_state::{
@@ -2263,7 +2256,40 @@
         Ok(incentivized_response)
     }
 
-<<<<<<< HEAD
+    fn query_consumer_chains(&self) -> Result<Vec<(ChainId, ClientId)>, Error> {
+        crate::time!(
+            "query_consumer_chains",
+            {
+                "src_chain": self.config().id.to_string(),
+            }
+        );
+        crate::telemetry!(query, self.id(), "query_consumer_chains");
+
+        let mut client = self.block_on(
+            ibc_proto::interchain_security::ccv::provider::v1::query_client::QueryClient::connect(
+                self.grpc_addr.clone(),
+            ),
+        )
+        .map_err(Error::grpc_transport)?;
+
+        let request = tonic::Request::new(
+            ibc_proto::interchain_security::ccv::provider::v1::QueryConsumerChainsRequest {},
+        );
+
+        let response = self
+            .block_on(client.query_consumer_chains(request))
+            .map_err(|e| Error::grpc_status(e, "query_consumer_chains".to_owned()))?
+            .into_inner();
+
+        let result = response
+            .chains
+            .into_iter()
+            .map(|c| (c.chain_id.parse().unwrap(), c.client_id.parse().unwrap()))
+            .collect();
+
+        Ok(result)
+    }
+
     fn query_upgrade(
         &self,
         request: QueryUpgradeRequest,
@@ -2285,40 +2311,6 @@
         let upgrade = Upgrade::decode_vec(&res.value).map_err(Error::decode)?;
 
         Ok((upgrade, Some(proof)))
-=======
-    fn query_consumer_chains(&self) -> Result<Vec<(ChainId, ClientId)>, Error> {
-        crate::time!(
-            "query_consumer_chains",
-            {
-                "src_chain": self.config().id.to_string(),
-            }
-        );
-        crate::telemetry!(query, self.id(), "query_consumer_chains");
-
-        let mut client = self.block_on(
-            ibc_proto::interchain_security::ccv::provider::v1::query_client::QueryClient::connect(
-                self.grpc_addr.clone(),
-            ),
-        )
-        .map_err(Error::grpc_transport)?;
-
-        let request = tonic::Request::new(
-            ibc_proto::interchain_security::ccv::provider::v1::QueryConsumerChainsRequest {},
-        );
-
-        let response = self
-            .block_on(client.query_consumer_chains(request))
-            .map_err(|e| Error::grpc_status(e, "query_consumer_chains".to_owned()))?
-            .into_inner();
-
-        let result = response
-            .chains
-            .into_iter()
-            .map(|c| (c.chain_id.parse().unwrap(), c.client_id.parse().unwrap()))
-            .collect();
-
-        Ok(result)
->>>>>>> 1520594f
     }
 }
 
