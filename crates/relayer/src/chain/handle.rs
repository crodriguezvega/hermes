use alloc::sync::Arc;
use core::fmt::{self, Debug, Display};

use crossbeam_channel as channel;
use tracing::Span;

<<<<<<< HEAD
pub use base::BaseChainHandle;
pub use counting::CountingChainHandle;
use ibc::{
=======
use ibc_relayer_types::{
>>>>>>> 56300430
    core::{
        ics02_client::events::UpdateClient,
        ics03_connection::{
            connection::{ConnectionEnd, IdentifiedConnectionEnd},
            version::Version,
        },
        ics04_channel::{
            channel::{ChannelEnd, IdentifiedChannelEnd},
            packet::{PacketMsgType, Sequence},
        },
        ics23_commitment::{commitment::CommitmentPrefix, merkle::MerkleProof},
        ics24_host::identifier::{ChainId, ChannelId, ClientId, ConnectionId, PortId},
    },
    events::IbcEvent,
    proofs::Proofs,
    signer::Signer,
    Height,
};

use crate::{
    account::Balance,
    client_state::{AnyClientState, IdentifiedAnyClientState},
    config::ChainConfig,
    connection::ConnectionMsgType,
    consensus_state::{AnyConsensusState, AnyConsensusStateWithHeight},
    denom::DenomTrace,
    error::Error,
    event::{
        monitor::{EventBatch, Result as MonitorResult},
        IbcEventWithHeight,
    },
    keyring::KeyEntry,
    light_client::AnyHeader,
    misbehaviour::MisbehaviourEvidence,
};

use super::{
    client::ClientSettings,
    endpoint::{ChainStatus, HealthCheck},
    requests::*,
    tracking::TrackedMsgs,
};

mod base;
mod cache;
mod counting;

pub type CachingChainHandle = cache::CachingChainHandle<BaseChainHandle>;
pub type CountingAndCachingChainHandle =
    cache::CachingChainHandle<CountingChainHandle<BaseChainHandle>>;

/// A pair of [`ChainHandle`]s.
#[derive(Clone)]
pub struct ChainHandlePair<ChainA: ChainHandle, ChainB: ChainHandle> {
    pub a: ChainA,
    pub b: ChainB,
}

impl<ChainA: ChainHandle, ChainB: ChainHandle> ChainHandlePair<ChainA, ChainB> {
    /// Swap the two handles.
    pub fn swap(self) -> ChainHandlePair<ChainB, ChainA> {
        ChainHandlePair {
            a: self.b,
            b: self.a,
        }
    }
}

impl<ChainA: ChainHandle, ChainB: ChainHandle> Debug for ChainHandlePair<ChainA, ChainB> {
    fn fmt(&self, f: &mut fmt::Formatter<'_>) -> fmt::Result {
        f.debug_struct("ChainHandlePair")
            .field("a", &self.a.id())
            .field("b", &self.b.id())
            .finish()
    }
}

pub type Subscription = channel::Receiver<Arc<MonitorResult<EventBatch>>>;

pub type ReplyTo<T> = channel::Sender<Result<T, Error>>;
pub type Reply<T> = channel::Receiver<Result<T, Error>>;

pub fn reply_channel<T>() -> (ReplyTo<T>, Reply<T>) {
    channel::bounded(1)
}

/// Requests that a `ChainHandle` may send to a `ChainRuntime`.
#[derive(Clone, Debug)]
#[allow(clippy::large_enum_variant)]
pub enum ChainRequest {
    Shutdown {
        reply_to: ReplyTo<()>,
    },

    HealthCheck {
        reply_to: ReplyTo<HealthCheck>,
    },

    Subscribe {
        reply_to: ReplyTo<Subscription>,
    },

    SendMessagesAndWaitCommit {
        tracked_msgs: TrackedMsgs,
        reply_to: ReplyTo<Vec<IbcEventWithHeight>>,
    },

    SendMessagesAndWaitCheckTx {
        tracked_msgs: TrackedMsgs,
        reply_to: ReplyTo<Vec<tendermint_rpc::endpoint::broadcast::tx_sync::Response>>,
    },

    Config {
        reply_to: ReplyTo<ChainConfig>,
    },

    Signer {
        reply_to: ReplyTo<Signer>,
    },

    GetKey {
        reply_to: ReplyTo<KeyEntry>,
    },

    AddKey {
        key_name: String,
        key: KeyEntry,
        reply_to: ReplyTo<()>,
    },

    IbcVersion {
        reply_to: ReplyTo<Option<semver::Version>>,
    },

    QueryBalance {
        key_name: Option<String>,
        denom: Option<String>,
        reply_to: ReplyTo<Balance>,
    },

    QueryAllBalances {
        key_name: Option<String>,
        reply_to: ReplyTo<Vec<Balance>>,
    },

    QueryDenomTrace {
        hash: String,
        reply_to: ReplyTo<DenomTrace>,
    },

    QueryApplicationStatus {
        reply_to: ReplyTo<ChainStatus>,
    },

    HandleIbcEventBatch {
        batch: EventBatch,
        reply_to: ReplyTo<()>,
    },

    QueryClients {
        request: QueryClientStatesRequest,
        reply_to: ReplyTo<Vec<IdentifiedAnyClientState>>,
    },

    BuildHeader {
        trusted_height: Height,
        target_height: Height,
        client_state: AnyClientState,
        reply_to: ReplyTo<(AnyHeader, Vec<AnyHeader>)>,
    },

    BuildClientState {
        height: Height,
        settings: ClientSettings,
        reply_to: ReplyTo<AnyClientState>,
    },

    BuildConsensusState {
        trusted: Height,
        target: Height,
        client_state: AnyClientState,
        reply_to: ReplyTo<AnyConsensusState>,
    },

    BuildMisbehaviour {
        client_state: AnyClientState,
        update_event: UpdateClient,
        reply_to: ReplyTo<Option<MisbehaviourEvidence>>,
    },

    BuildConnectionProofsAndClientState {
        message_type: ConnectionMsgType,
        connection_id: ConnectionId,
        client_id: ClientId,
        height: Height,
        reply_to: ReplyTo<(Option<AnyClientState>, Proofs)>,
    },

    QueryClientState {
        request: QueryClientStateRequest,
        include_proof: IncludeProof,
        reply_to: ReplyTo<(AnyClientState, Option<MerkleProof>)>,
    },

    QueryClientConnections {
        request: QueryClientConnectionsRequest,
        reply_to: ReplyTo<Vec<ConnectionId>>,
    },

    QueryConsensusState {
        request: QueryConsensusStateRequest,
        include_proof: IncludeProof,
        reply_to: ReplyTo<(AnyConsensusState, Option<MerkleProof>)>,
    },

    QueryConsensusStates {
        request: QueryConsensusStatesRequest,
        reply_to: ReplyTo<Vec<AnyConsensusStateWithHeight>>,
    },

    QueryUpgradedClientState {
        request: QueryUpgradedClientStateRequest,
        reply_to: ReplyTo<(AnyClientState, MerkleProof)>,
    },

    QueryUpgradedConsensusState {
        request: QueryUpgradedConsensusStateRequest,
        reply_to: ReplyTo<(AnyConsensusState, MerkleProof)>,
    },

    QueryCommitmentPrefix {
        reply_to: ReplyTo<CommitmentPrefix>,
    },

    QueryCompatibleVersions {
        reply_to: ReplyTo<Vec<Version>>,
    },

    QueryConnection {
        request: QueryConnectionRequest,
        include_proof: IncludeProof,
        reply_to: ReplyTo<(ConnectionEnd, Option<MerkleProof>)>,
    },

    QueryConnections {
        request: QueryConnectionsRequest,
        reply_to: ReplyTo<Vec<IdentifiedConnectionEnd>>,
    },

    QueryConnectionChannels {
        request: QueryConnectionChannelsRequest,
        reply_to: ReplyTo<Vec<IdentifiedChannelEnd>>,
    },

    QueryChannels {
        request: QueryChannelsRequest,
        reply_to: ReplyTo<Vec<IdentifiedChannelEnd>>,
    },

    QueryChannel {
        request: QueryChannelRequest,
        include_proof: IncludeProof,
        reply_to: ReplyTo<(ChannelEnd, Option<MerkleProof>)>,
    },

    QueryChannelClientState {
        request: QueryChannelClientStateRequest,
        reply_to: ReplyTo<Option<IdentifiedAnyClientState>>,
    },

    QueryNextSequenceReceive {
        request: QueryNextSequenceReceiveRequest,
        include_proof: IncludeProof,
        reply_to: ReplyTo<(Sequence, Option<MerkleProof>)>,
    },

    BuildChannelProofs {
        port_id: PortId,
        channel_id: ChannelId,
        height: Height,
        reply_to: ReplyTo<Proofs>,
    },

    BuildPacketProofs {
        packet_type: PacketMsgType,
        port_id: PortId,
        channel_id: ChannelId,
        sequence: Sequence,
        height: Height,
        reply_to: ReplyTo<Proofs>,
    },

    QueryPacketCommitment {
        request: QueryPacketCommitmentRequest,
        include_proof: IncludeProof,
        reply_to: ReplyTo<(Vec<u8>, Option<MerkleProof>)>,
    },

    QueryPacketCommitments {
        request: QueryPacketCommitmentsRequest,
        reply_to: ReplyTo<(Vec<Sequence>, Height)>,
    },

    QueryPacketReceipt {
        request: QueryPacketReceiptRequest,
        include_proof: IncludeProof,
        reply_to: ReplyTo<(Vec<u8>, Option<MerkleProof>)>,
    },

    QueryUnreceivedPackets {
        request: QueryUnreceivedPacketsRequest,
        reply_to: ReplyTo<Vec<Sequence>>,
    },

    QueryPacketAcknowledgement {
        request: QueryPacketAcknowledgementRequest,
        include_proof: IncludeProof,
        reply_to: ReplyTo<(Vec<u8>, Option<MerkleProof>)>,
    },

    QueryPacketAcknowledgements {
        request: QueryPacketAcknowledgementsRequest,
        reply_to: ReplyTo<(Vec<Sequence>, Height)>,
    },

    QueryUnreceivedAcknowledgement {
        request: QueryUnreceivedAcksRequest,
        reply_to: ReplyTo<Vec<Sequence>>,
    },

    QueryPacketEventDataFromTxs {
        request: QueryTxRequest,
        reply_to: ReplyTo<Vec<IbcEventWithHeight>>,
    },

    QueryPacketEventDataFromBlocks {
        request: QueryBlockRequest,
        reply_to: ReplyTo<(Vec<IbcEvent>, Vec<IbcEvent>)>,
    },

    QueryHostConsensusState {
        request: QueryHostConsensusStateRequest,
        reply_to: ReplyTo<AnyConsensusState>,
    },
}

pub trait ChainHandle: Clone + Display + Send + Sync + Debug + 'static {
    fn new(chain_id: ChainId, sender: channel::Sender<(Span, ChainRequest)>) -> Self;

    /// Get the [`ChainId`] of this chain.
    fn id(&self) -> ChainId;

    /// Shutdown the chain runtime.
    fn shutdown(&self) -> Result<(), Error>;

    /// Perform a health check
    fn health_check(&self) -> Result<HealthCheck, Error>;

    /// Subscribe to the events emitted by the chain.
    fn subscribe(&self) -> Result<Subscription, Error>;

    /// Send the given `msgs` to the chain, packaged as one or more transactions,
    /// and return the list of events emitted by the chain after the transaction was committed.
    fn send_messages_and_wait_commit(
        &self,
        tracked_msgs: TrackedMsgs,
    ) -> Result<Vec<IbcEventWithHeight>, Error>;

    /// Submit messages asynchronously.
    /// Does not block waiting on the chain to produce the
    /// resulting events. Instead of events, this method
    /// returns a set of transaction hashes.
    fn send_messages_and_wait_check_tx(
        &self,
        tracked_msgs: TrackedMsgs,
    ) -> Result<Vec<tendermint_rpc::endpoint::broadcast::tx_sync::Response>, Error>;

    fn get_signer(&self) -> Result<Signer, Error>;

    fn config(&self) -> Result<ChainConfig, Error>;

    fn get_key(&self) -> Result<KeyEntry, Error>;

    fn add_key(&self, key_name: String, key: KeyEntry) -> Result<(), Error>;

    /// Return the version of the IBC protocol that this chain is running, if known.
    fn ibc_version(&self) -> Result<Option<semver::Version>, Error>;

    /// Query the balance of the given account for the given denom.
    /// If no account is given, behavior must be specified, e.g. retrieve it from configuration file.
    /// If no denom is given, behavior must be specified, e.g. using the denom used to pay tx fees
    fn query_balance(
        &self,
        key_name: Option<String>,
        denom: Option<String>,
    ) -> Result<Balance, Error>;

    /// Query the balances from all denom of the given account.
    /// If no account is given, behavior must be specified, e.g. retrieve it from configuration file.
    fn query_all_balances(&self, key_name: Option<String>) -> Result<Vec<Balance>, Error>;

    /// Query the denomination trace given a trace hash.
    fn query_denom_trace(&self, hash: String) -> Result<DenomTrace, Error>;

    /// Query the latest height and timestamp the application is at
    fn query_application_status(&self) -> Result<ChainStatus, Error>;

    fn query_latest_height(&self) -> Result<Height, Error> {
        Ok(self.query_application_status()?.height)
    }

    fn handle_ibc_event_batch(&self, batch: EventBatch) -> Result<(), Error>;

    /// Performs a query to retrieve the state of all clients that a chain hosts.
    fn query_clients(
        &self,
        request: QueryClientStatesRequest,
    ) -> Result<Vec<IdentifiedAnyClientState>, Error>;

    /// Performs a query to retrieve the state of the specified light client. A
    /// proof can optionally be returned along with the result.
    fn query_client_state(
        &self,
        request: QueryClientStateRequest,
        include_proof: IncludeProof,
    ) -> Result<(AnyClientState, Option<MerkleProof>), Error>;

    /// Performs a query to retrieve the identifiers of all connections.
    fn query_client_connections(
        &self,
        request: QueryClientConnectionsRequest,
    ) -> Result<Vec<ConnectionId>, Error>;

    /// Performs a query to retrieve the consensus state for a specified height
    /// `consensus_height` that the specified light client stores.
    fn query_consensus_state(
        &self,
        request: QueryConsensusStateRequest,
        include_proof: IncludeProof,
    ) -> Result<(AnyConsensusState, Option<MerkleProof>), Error>;

    /// Performs a query to retrieve all the consensus states that the specified
    /// light client stores.
    fn query_consensus_states(
        &self,
        request: QueryConsensusStatesRequest,
    ) -> Result<Vec<AnyConsensusStateWithHeight>, Error>;

    fn query_upgraded_client_state(
        &self,
        request: QueryUpgradedClientStateRequest,
    ) -> Result<(AnyClientState, MerkleProof), Error>;

    fn query_upgraded_consensus_state(
        &self,
        request: QueryUpgradedConsensusStateRequest,
    ) -> Result<(AnyConsensusState, MerkleProof), Error>;

    fn query_commitment_prefix(&self) -> Result<CommitmentPrefix, Error>;

    fn query_compatible_versions(&self) -> Result<Vec<Version>, Error>;

    /// Performs a query to retrieve the connection associated with a given
    /// connection identifier. A proof can optionally be returned along with the
    /// result.
    fn query_connection(
        &self,
        request: QueryConnectionRequest,
        include_proof: IncludeProof,
    ) -> Result<(ConnectionEnd, Option<MerkleProof>), Error>;

    /// Performs a query to retrieve the identifiers of all connections.
    fn query_connections(
        &self,
        request: QueryConnectionsRequest,
    ) -> Result<Vec<IdentifiedConnectionEnd>, Error>;

    /// Performs a query to retrieve all channels associated with a connection.
    fn query_connection_channels(
        &self,
        request: QueryConnectionChannelsRequest,
    ) -> Result<Vec<IdentifiedChannelEnd>, Error>;

    /// Performs a query to retrieve `nextSequenceRecv` stored at path
    /// `path::SeqRecvsPath` as defined in ICS-4. A proof can optionally be
    /// returned along with the result.
    fn query_next_sequence_receive(
        &self,
        request: QueryNextSequenceReceiveRequest,
        include_proof: IncludeProof,
    ) -> Result<(Sequence, Option<MerkleProof>), Error>;

    /// Performs a query to retrieve all the channels of a chain.
    fn query_channels(
        &self,
        request: QueryChannelsRequest,
    ) -> Result<Vec<IdentifiedChannelEnd>, Error>;

    /// Performs a query to retrieve the channel associated with a given channel
    /// identifier. A proof can optionally be returned along with the result.
    fn query_channel(
        &self,
        request: QueryChannelRequest,
        include_proof: IncludeProof,
    ) -> Result<(ChannelEnd, Option<MerkleProof>), Error>;

    /// Performs a query to retrieve the client state for the channel associated
    /// with a given channel identifier.
    fn query_channel_client_state(
        &self,
        request: QueryChannelClientStateRequest,
    ) -> Result<Option<IdentifiedAnyClientState>, Error>;

    fn build_header(
        &self,
        trusted_height: Height,
        target_height: Height,
        client_state: AnyClientState,
    ) -> Result<(AnyHeader, Vec<AnyHeader>), Error>;

    /// Constructs a client state at the given height
    fn build_client_state(
        &self,
        height: Height,
        settings: ClientSettings,
    ) -> Result<AnyClientState, Error>;

    /// Constructs a consensus state at the given height
    fn build_consensus_state(
        &self,
        trusted: Height,
        target: Height,
        client_state: AnyClientState,
    ) -> Result<AnyConsensusState, Error>;

    fn check_misbehaviour(
        &self,
        update: UpdateClient,
        client_state: AnyClientState,
    ) -> Result<Option<MisbehaviourEvidence>, Error>;

    fn build_connection_proofs_and_client_state(
        &self,
        message_type: ConnectionMsgType,
        connection_id: &ConnectionId,
        client_id: &ClientId,
        height: Height,
    ) -> Result<(Option<AnyClientState>, Proofs), Error>;

    fn build_channel_proofs(
        &self,
        port_id: &PortId,
        channel_id: &ChannelId,
        height: Height,
    ) -> Result<Proofs, Error>;

    fn build_packet_proofs(
        &self,
        packet_type: PacketMsgType,
        port_id: &PortId,
        channel_id: &ChannelId,
        sequence: Sequence,
        height: Height,
    ) -> Result<Proofs, Error>;

    /// Performs a query to retrieve a stored packet commitment hash, stored on
    /// the chain at path `path::CommitmentsPath`. A proof can optionally be
    /// returned along with the result.
    fn query_packet_commitment(
        &self,
        request: QueryPacketCommitmentRequest,
        include_proof: IncludeProof,
    ) -> Result<(Vec<u8>, Option<MerkleProof>), Error>;

    /// Performs a query to retrieve all the packet commitments hashes
    /// associated with a channel. Returns the corresponding packet sequence
    /// numbers and the height at which they were retrieved.
    fn query_packet_commitments(
        &self,
        request: QueryPacketCommitmentsRequest,
    ) -> Result<(Vec<Sequence>, Height), Error>;

    /// Performs a query to retrieve a given packet receipt, stored on the chain at path
    /// `path::CommitmentsPath`. A proof can optionally be returned along with the result.
    fn query_packet_receipt(
        &self,
        request: QueryPacketReceiptRequest,
        include_proof: IncludeProof,
    ) -> Result<(Vec<u8>, Option<MerkleProof>), Error>;

    /// Performs a query about which IBC packets in the specified list has not
    /// been received. Returns the sequence numbers of the packets that were not
    /// received.
    ///
    /// For example, given a request with the sequence numbers `[5,6,7,8]`, a
    /// response of `[7,8]` would indicate that packets 5 & 6 were received,
    /// while packets 7, 8 were not.
    fn query_unreceived_packets(
        &self,
        request: QueryUnreceivedPacketsRequest,
    ) -> Result<Vec<Sequence>, Error>;

    /// Performs a query to retrieve a stored packet acknowledgement hash,
    /// stored on the chain at path `path::AcksPath`. A proof can optionally be
    /// returned along with the result.
    fn query_packet_acknowledgement(
        &self,
        request: QueryPacketAcknowledgementRequest,
        include_proof: IncludeProof,
    ) -> Result<(Vec<u8>, Option<MerkleProof>), Error>;

    /// Performs a query to retrieve all the packet acknowledgements associated
    /// with a channel. Returns the corresponding packet sequence numbers and
    /// the height at which they were retrieved.
    fn query_packet_acknowledgements(
        &self,
        request: QueryPacketAcknowledgementsRequest,
    ) -> Result<(Vec<Sequence>, Height), Error>;

    /// Performs a query about which IBC packets in the specified list has not
    /// been acknowledged. Returns the sequence numbers of the packets that were not
    /// acknowledged.
    ///
    /// For example, given a request with the sequence numbers `[5,6,7,8]`, a
    /// response of `[7,8]` would indicate that packets 5 & 6 were acknowledged,
    /// while packets 7, 8 were not.
    fn query_unreceived_acknowledgements(
        &self,
        request: QueryUnreceivedAcksRequest,
    ) -> Result<Vec<Sequence>, Error>;

    fn query_txs(&self, request: QueryTxRequest) -> Result<Vec<IbcEventWithHeight>, Error>;

    fn query_blocks(
        &self,
        request: QueryBlockRequest,
    ) -> Result<(Vec<IbcEvent>, Vec<IbcEvent>), Error>;

    fn query_host_consensus_state(
        &self,
        request: QueryHostConsensusStateRequest,
    ) -> Result<AnyConsensusState, Error>;
}<|MERGE_RESOLUTION|>--- conflicted
+++ resolved
@@ -4,13 +4,9 @@
 use crossbeam_channel as channel;
 use tracing::Span;
 
-<<<<<<< HEAD
 pub use base::BaseChainHandle;
 pub use counting::CountingChainHandle;
-use ibc::{
-=======
 use ibc_relayer_types::{
->>>>>>> 56300430
     core::{
         ics02_client::events::UpdateClient,
         ics03_connection::{
