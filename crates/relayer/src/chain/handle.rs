--- conflicted
+++ resolved
@@ -370,15 +370,14 @@
         reply_to: ReplyTo<QueryIncentivizedPacketResponse>,
     },
 
-<<<<<<< HEAD
+    QueryConsumerChains {
+        reply_to: ReplyTo<Vec<(ChainId, ClientId)>>,
+    },
+
     QueryUpgrade {
         request: QueryUpgradeRequest,
         height: Height,
         reply_to: ReplyTo<(Upgrade, Option<MerkleProof>)>,
-=======
-    QueryConsumerChains {
-        reply_to: ReplyTo<Vec<(ChainId, ClientId)>>,
->>>>>>> 1520594f
     },
 }
 
@@ -692,13 +691,11 @@
         request: QueryIncentivizedPacketRequest,
     ) -> Result<QueryIncentivizedPacketResponse, Error>;
 
-<<<<<<< HEAD
+    fn query_consumer_chains(&self) -> Result<Vec<(ChainId, ClientId)>, Error>;
+
     fn query_upgrade(
         &self,
         request: QueryUpgradeRequest,
         height: Height,
     ) -> Result<(Upgrade, Option<MerkleProof>), Error>;
-=======
-    fn query_consumer_chains(&self) -> Result<Vec<(ChainId, ClientId)>, Error>;
->>>>>>> 1520594f
 }