pub use error::ChannelError;
use ibc_relayer_types::core::ics04_channel::packet::Sequence;
use ibc_relayer_types::core::ics04_channel::upgrade_fields::UpgradeFields;

use core::fmt::{Display, Error as FmtError, Formatter};
use core::time::Duration;

use ibc_proto::google::protobuf::Any;
use serde::Serialize;
use tracing::{debug, error, info, warn};

use ibc_relayer_types::core::ics04_channel::channel::{
    ChannelEnd, Counterparty, IdentifiedChannelEnd, Ordering, State,
};
use ibc_relayer_types::core::ics04_channel::msgs::chan_close_confirm::MsgChannelCloseConfirm;
use ibc_relayer_types::core::ics04_channel::msgs::chan_close_init::MsgChannelCloseInit;
use ibc_relayer_types::core::ics04_channel::msgs::chan_open_ack::MsgChannelOpenAck;
use ibc_relayer_types::core::ics04_channel::msgs::chan_open_confirm::MsgChannelOpenConfirm;
use ibc_relayer_types::core::ics04_channel::msgs::chan_open_init::MsgChannelOpenInit;
use ibc_relayer_types::core::ics04_channel::msgs::chan_open_try::MsgChannelOpenTry;
use ibc_relayer_types::core::ics04_channel::msgs::chan_upgrade_init::MsgChannelUpgradeInit;
use ibc_relayer_types::core::ics04_channel::msgs::chan_upgrade_try::MsgChannelUpgradeTry;
use ibc_relayer_types::core::ics04_channel::timeout::UpgradeTimeout;
use ibc_relayer_types::core::ics24_host::identifier::{
    ChainId, ChannelId, ClientId, ConnectionId, PortId,
};
use ibc_relayer_types::events::IbcEvent;
use ibc_relayer_types::tx_msg::Msg;
use ibc_relayer_types::Height;

use crate::chain::counterparty::{channel_connection_client, channel_state_on_destination};
use crate::chain::handle::ChainHandle;
use crate::chain::requests::{
    IncludeProof, PageRequest, QueryChannelRequest, QueryConnectionChannelsRequest,
    QueryConnectionRequest, QueryHeight,
};
use crate::chain::tracking::TrackedMsgs;
use crate::connection::Connection;
use crate::foreign_client::{ForeignClient, HasExpiredOrFrozenError};
use crate::object::Channel as WorkerChannelObject;
use crate::supervisor::error::Error as SupervisorError;
use crate::util::pretty::{PrettyDuration, PrettyOption};
use crate::util::retry::retry_with_index;
use crate::util::retry::RetryResult;
use crate::util::task::Next;

pub mod error;
pub mod version;
use version::Version;

pub mod channel_handshake_retry {
    //! Provides utility methods and constants to configure the retry behavior
    //! for the channel handshake algorithm.

    use crate::channel::ChannelError;
    use crate::util::retry::{clamp_total, ConstantGrowth};
    use core::time::Duration;

    /// Approximate number of retries per block.
    const PER_BLOCK_RETRIES: u32 = 10;

    /// Defines the increment in delay between subsequent retries.
    /// A value of `0` will make the retry delay constant.
    const DELAY_INCREMENT: u64 = 0;

    /// Maximum retry delay expressed in number of blocks
    const BLOCK_NUMBER_DELAY: u32 = 10;

    /// The default retry strategy.
    /// We retry with a constant backoff strategy. The strategy is parametrized by the
    /// maximum block time expressed as a `Duration`.
    pub fn default_strategy(max_block_times: Duration) -> impl Iterator<Item = Duration> {
        let retry_delay = max_block_times / PER_BLOCK_RETRIES;

        clamp_total(
            ConstantGrowth::new(retry_delay, Duration::from_secs(DELAY_INCREMENT)),
            retry_delay,
            max_block_times * BLOCK_NUMBER_DELAY,
        )
    }

    /// Translates from an error type that the `retry` mechanism threw into
    /// a crate specific error of [`ChannelError`] type.
    pub fn from_retry_error(e: retry::Error<ChannelError>, description: String) -> ChannelError {
        ChannelError::max_retry(description, e.tries, e.total_delay, e.error)
    }
}

#[derive(Clone, Debug, Serialize)]
#[serde(bound(serialize = "(): Serialize"))]
pub struct ChannelSide<Chain: ChainHandle> {
    #[serde(skip)]
    pub chain: Chain,
    client_id: ClientId,
    connection_id: ConnectionId,
    port_id: PortId,
    channel_id: Option<ChannelId>,
    version: Option<Version>,
}

impl<Chain: ChainHandle> Display for ChannelSide<Chain> {
    fn fmt(&self, f: &mut Formatter<'_>) -> Result<(), FmtError> {
        match (&self.channel_id, &self.version) {
            (Some(channel_id), Some(version)) => write!(f, "ChannelSide {{ chain: {}, client_id: {}, connection_id: {}, port_id: {}, channel_id: {}, version: {} }}", self.chain, self.client_id, self.connection_id, self.port_id, channel_id, version),
            (Some(channel_id), None) => write!(f, "ChannelSide {{ chain: {}, client_id: {}, connection_id: {}, port_id: {}, channel_id: {}, version: None }}", self.chain, self.client_id, self.connection_id, self.port_id, channel_id),
            (None, Some(version)) => write!(f, "ChannelSide {{ chain: {}, client_id: {}, connection_id: {}, port_id: {}, channel_id: None, version: {} }}", self.chain, self.client_id, self.connection_id, self.port_id, version),
            (None, None) => write!(f, "ChannelSide {{ chain: {}, client_id: {}, connection_id: {}, port_id: {}, channel_id: None, version: None }}", self.chain, self.client_id, self.connection_id, self.port_id),
        }
    }
}

impl<Chain: ChainHandle> ChannelSide<Chain> {
    pub fn new(
        chain: Chain,
        client_id: ClientId,
        connection_id: ConnectionId,
        port_id: PortId,
        channel_id: Option<ChannelId>,
        version: Option<Version>,
    ) -> ChannelSide<Chain> {
        Self {
            chain,
            client_id,
            connection_id,
            port_id,
            channel_id,
            version,
        }
    }

    pub fn chain_id(&self) -> ChainId {
        self.chain.id()
    }

    pub fn client_id(&self) -> &ClientId {
        &self.client_id
    }

    pub fn connection_id(&self) -> &ConnectionId {
        &self.connection_id
    }

    pub fn port_id(&self) -> &PortId {
        &self.port_id
    }

    pub fn channel_id(&self) -> Option<&ChannelId> {
        self.channel_id.as_ref()
    }

    pub fn version(&self) -> Option<&Version> {
        self.version.as_ref()
    }

    pub fn map_chain<ChainB: ChainHandle>(
        self,
        mapper: impl Fn(Chain) -> ChainB,
    ) -> ChannelSide<ChainB> {
        ChannelSide {
            chain: mapper(self.chain),
            client_id: self.client_id,
            connection_id: self.connection_id,
            port_id: self.port_id,
            channel_id: self.channel_id,
            version: self.version,
        }
    }
}

#[derive(Clone, Debug, Serialize)]
#[serde(bound(serialize = "(): Serialize"))]
pub struct Channel<ChainA: ChainHandle, ChainB: ChainHandle> {
    pub ordering: Ordering,
    pub a_side: ChannelSide<ChainA>,
    pub b_side: ChannelSide<ChainB>,
    pub connection_delay: Duration,
}

impl<ChainA: ChainHandle, ChainB: ChainHandle> Display for Channel<ChainA, ChainB> {
    fn fmt(&self, f: &mut Formatter<'_>) -> Result<(), FmtError> {
        write!(
            f,
            "Channel {{ ordering: {}, a_side: {}, b_side: {}, connection_delay: {} }}",
            self.ordering,
            self.a_side,
            self.b_side,
            PrettyDuration(&self.connection_delay)
        )
    }
}

impl<ChainA: ChainHandle, ChainB: ChainHandle> Channel<ChainA, ChainB> {
    /// Creates a new channel on top of the existing connection. If the channel is not already
    /// set-up on both sides of the connection, this functions also fulfils the channel handshake.
    pub fn new(
        connection: Connection<ChainA, ChainB>,
        ordering: Ordering,
        a_port: PortId,
        b_port: PortId,
        version: Option<Version>,
    ) -> Result<Self, ChannelError> {
        let src_connection_id = connection
            .src_connection_id()
            .ok_or_else(|| ChannelError::missing_local_connection(connection.src_chain().id()))?;
        let dst_connection_id = connection
            .dst_connection_id()
            .ok_or_else(|| ChannelError::missing_local_connection(connection.dst_chain().id()))?;

        let mut channel = Self {
            ordering,
            a_side: ChannelSide::new(
                connection.src_chain(),
                connection.src_client_id().clone(),
                src_connection_id.clone(),
                a_port,
                Default::default(),
                version.clone(),
            ),
            b_side: ChannelSide::new(
                connection.dst_chain(),
                connection.dst_client_id().clone(),
                dst_connection_id.clone(),
                b_port,
                Default::default(),
                version,
            ),
            connection_delay: connection.delay_period,
        };

        channel.handshake()?;

        Ok(channel)
    }

    pub fn restore_from_event(
        chain: ChainA,
        counterparty_chain: ChainB,
        channel_open_event: IbcEvent,
    ) -> Result<Channel<ChainA, ChainB>, ChannelError> {
        let channel_event_attributes = channel_open_event
            .clone()
            .channel_attributes()
            .ok_or_else(|| ChannelError::invalid_event(channel_open_event))?;

        let port_id = channel_event_attributes.port_id.clone();
        let channel_id = channel_event_attributes.channel_id;

        let connection_id = channel_event_attributes.connection_id.clone();
        let (connection, _) = chain
            .query_connection(
                QueryConnectionRequest {
                    connection_id: connection_id.clone(),
                    height: QueryHeight::Latest,
                },
                IncludeProof::No,
            )
            .map_err(ChannelError::relayer)?;

        let connection_counterparty = connection.counterparty();

        let counterparty_connection_id = connection_counterparty
            .connection_id()
            .ok_or_else(ChannelError::missing_counterparty_connection)?;

        Ok(Channel {
            // The event does not include the channel ordering.
            // The message handlers `build_chan_open..` determine the order included in the handshake
            // message from channel query.
            ordering: Default::default(),
            a_side: ChannelSide::new(
                chain,
                connection.client_id().clone(),
                connection_id,
                port_id,
                channel_id,
                // The event does not include the version.
                // The message handlers `build_chan_open..` determine the version from channel query.
                None,
            ),
            b_side: ChannelSide::new(
                counterparty_chain,
                connection.counterparty().client_id().clone(),
                counterparty_connection_id.clone(),
                channel_event_attributes.counterparty_port_id.clone(),
                channel_event_attributes.counterparty_channel_id,
                None,
            ),
            connection_delay: connection.delay_period(),
        })
    }

    /// Recreates a 'Channel' object from the worker's object built from chain state scanning.
    /// The channel must exist on chain and its connection must be initialized on both chains.
    pub fn restore_from_state(
        chain: ChainA,
        counterparty_chain: ChainB,
        channel: WorkerChannelObject,
        height: Height,
    ) -> Result<(Channel<ChainA, ChainB>, State), ChannelError> {
        let (a_channel, _) = chain
            .query_channel(
                QueryChannelRequest {
                    port_id: channel.src_port_id.clone(),
                    channel_id: channel.src_channel_id.clone(),
                    height: QueryHeight::Specific(height),
                },
                IncludeProof::No,
            )
            .map_err(ChannelError::relayer)?;

        let a_connection_id = a_channel.connection_hops().first().ok_or_else(|| {
            ChannelError::supervisor(SupervisorError::missing_connection_hops(
                channel.src_channel_id.clone(),
                chain.id(),
            ))
        })?;

        let (a_connection, _) = chain
            .query_connection(
                QueryConnectionRequest {
                    connection_id: a_connection_id.clone(),
                    height: QueryHeight::Latest,
                },
                IncludeProof::No,
            )
            .map_err(ChannelError::relayer)?;

        let b_connection_id = a_connection
            .counterparty()
            .connection_id()
            .cloned()
            .ok_or_else(|| {
                ChannelError::supervisor(SupervisorError::channel_connection_uninitialized(
                    channel.src_channel_id.clone(),
                    chain.id(),
                    a_connection.counterparty().clone(),
                ))
            })?;

        let mut handshake_channel = Channel {
            ordering: *a_channel.ordering(),
            a_side: ChannelSide::new(
                chain.clone(),
                a_connection.client_id().clone(),
                a_connection_id.clone(),
                channel.src_port_id.clone(),
                Some(channel.src_channel_id.clone()),
                None,
            ),
            b_side: ChannelSide::new(
                counterparty_chain.clone(),
                a_connection.counterparty().client_id().clone(),
                b_connection_id.clone(),
                a_channel.remote.port_id.clone(),
                a_channel.remote.channel_id.clone(),
                None,
            ),
            connection_delay: a_connection.delay_period(),
        };

        if a_channel.state_matches(&State::Init) && a_channel.remote.channel_id.is_none() {
            let channels: Vec<IdentifiedChannelEnd> = counterparty_chain
                .query_connection_channels(QueryConnectionChannelsRequest {
                    connection_id: b_connection_id,
                    pagination: Some(PageRequest::all()),
                })
                .map_err(ChannelError::relayer)?;

            for chan in channels {
                if let Some(remote_channel_id) = chan.channel_end.remote.channel_id() {
                    if remote_channel_id == &channel.src_channel_id {
                        handshake_channel.b_side.channel_id = Some(chan.channel_id);
                        break;
                    }
                }
            }
        }

        Ok((handshake_channel, a_channel.state))
    }

    pub fn src_chain(&self) -> &ChainA {
        &self.a_side.chain
    }

    pub fn dst_chain(&self) -> &ChainB {
        &self.b_side.chain
    }

    pub fn a_chain(&self) -> ChainA {
        self.a_side.chain.clone()
    }

    pub fn b_chain(&self) -> ChainB {
        self.b_side.chain.clone()
    }

    pub fn src_client_id(&self) -> &ClientId {
        &self.a_side.client_id
    }

    pub fn dst_client_id(&self) -> &ClientId {
        &self.b_side.client_id
    }

    pub fn src_connection_id(&self) -> &ConnectionId {
        &self.a_side.connection_id
    }

    pub fn dst_connection_id(&self) -> &ConnectionId {
        &self.b_side.connection_id
    }

    pub fn src_port_id(&self) -> &PortId {
        &self.a_side.port_id
    }

    pub fn dst_port_id(&self) -> &PortId {
        &self.b_side.port_id
    }

    pub fn src_channel_id(&self) -> Option<&ChannelId> {
        self.a_side.channel_id()
    }

    pub fn dst_channel_id(&self) -> Option<&ChannelId> {
        self.b_side.channel_id()
    }

    pub fn a_channel_id(&self) -> Option<&ChannelId> {
        self.a_side.channel_id()
    }

    pub fn b_channel_id(&self) -> Option<&ChannelId> {
        self.b_side.channel_id()
    }

    pub fn src_version(&self) -> Option<&Version> {
        self.a_side.version.as_ref()
    }

    pub fn dst_version(&self) -> Option<&Version> {
        self.b_side.version.as_ref()
    }

    fn a_channel(&self, channel_id: Option<&ChannelId>) -> Result<ChannelEnd, ChannelError> {
        if let Some(id) = channel_id {
            self.a_chain()
                .query_channel(
                    QueryChannelRequest {
                        port_id: self.a_side.port_id.clone(),
                        channel_id: id.clone(),
                        height: QueryHeight::Latest,
                    },
                    IncludeProof::No,
                )
                .map(|(channel_end, _)| channel_end)
                .map_err(|e| ChannelError::chain_query(self.a_chain().id(), e))
        } else {
            Ok(ChannelEnd::default())
        }
    }

    fn b_channel(&self, channel_id: Option<&ChannelId>) -> Result<ChannelEnd, ChannelError> {
        if let Some(id) = channel_id {
            self.b_chain()
                .query_channel(
                    QueryChannelRequest {
                        port_id: self.b_side.port_id.clone(),
                        channel_id: id.clone(),
                        height: QueryHeight::Latest,
                    },
                    IncludeProof::No,
                )
                .map(|(channel_end, _)| channel_end)
                .map_err(|e| ChannelError::chain_query(self.b_chain().id(), e))
        } else {
            Ok(ChannelEnd::default())
        }
    }

    /// Returns a `Duration` representing the maximum value among the
    /// [`ChainConfig.max_block_time`] for the two networks that
    /// this channel belongs to.
    fn max_block_times(&self) -> Result<Duration, ChannelError> {
        let a_block_time = self
            .a_chain()
            .config()
            .map_err(ChannelError::relayer)?
            .max_block_time;
        let b_block_time = self
            .b_chain()
            .config()
            .map_err(ChannelError::relayer)?
            .max_block_time;
        Ok(a_block_time.max(b_block_time))
    }

    pub fn flipped(&self) -> Channel<ChainB, ChainA> {
        Channel {
            ordering: self.ordering,
            a_side: self.b_side.clone(),
            b_side: self.a_side.clone(),
            connection_delay: self.connection_delay,
        }
    }

    /// Queries the chains for latest channel end information. It verifies the relayer channel
    /// IDs and updates them if needed.
    /// Returns the states of the two channel ends.
    ///
    /// The relayer channel stores the channel identifiers on the two chains a and b.
    /// These identifiers need to be cross validated with the corresponding on-chain ones at some
    /// handshake steps.
    /// This is required because of crossing handshake messages in the presence of multiple relayers.
    ///
    /// Chain a is queried with the relayer's `a_side.channel_id` (`relayer_a_id`) with result
    /// `a_channel`. If the counterparty id of this channel, `a_counterparty_id`,
    /// is some id then it must match the relayer's `b_side.channel_id` (`relayer_b_id`).
    /// A similar check is done for the `b_side` of the channel.
    ///
    ///  a                                 relayer                                    b
    ///  |                     a_side -- channel -- b_side                         |
    ///  a_id _____________> relayer_a_id             relayer_b_id <______________> b_id
    ///  |                      \                                /                    |
    /// a_counterparty_id <_____________________________________/                     |
    ///                           \____________________________________>   b_counterparty_id
    ///
    /// There are two cases to consider.
    ///
    /// Case 1 (fix channel ID):
    ///  a                                                      b
    ///  | <-- Init (r1)                                        |
    ///  | a_id = 1, a_counterparty_id = None                   |
    ///  |                                         Try (r2) --> |
    ///  |                    b_id = 100, b_counterparty_id = 1 |
    ///  |                                         Try (r1) --> |
    ///  |                    b_id = 101, b_counterparty_id = 1 |
    ///  | <-- Ack (r2)
    ///  | a_id = 1, a_counterparty_id = 100
    ///
    /// Here relayer r1 has a_side channel 1 and b_side channel 101
    /// while on chain a the counterparty of channel 1 is 100. r1 needs to update
    /// its b_side to 100
    ///
    /// Case 2 (update from None to some channel ID):
    ///  a                                                      b
    ///  | <-- Init (r1)                                        |
    ///  | a_id = 1, a_counterparty_id = None                   |
    ///  |                                         Try (r2) --> |
    ///  |                    b_id = 100, b_counterparty_id = 1 |
    ///  | <-- Ack (r2)
    ///  | a_id = 1, a_counterparty_id = 100
    ///
    /// Here relayer r1 has a_side channel 1 and b_side is unknown
    /// while on chain a the counterparty of channel 1 is 100. r1 needs to update
    /// its b_side to 100
    fn update_channel_and_query_states(&mut self) -> Result<(State, State), ChannelError> {
        let relayer_a_id = self.a_side.channel_id();
        let relayer_b_id = self.b_side.channel_id().cloned();

        let a_channel = self.a_channel(relayer_a_id)?;
        let a_counterparty_id = a_channel.counterparty().channel_id();

        if a_counterparty_id.is_some() && a_counterparty_id != relayer_b_id.as_ref() {
            warn!(
                "updating the expected {} of side_b({}) since it is different than the \
                counterparty of {}: {}, on {}. This is typically caused by crossing handshake \
                messages in the presence of multiple relayers.",
                PrettyOption(&relayer_b_id),
                self.b_chain().id(),
                PrettyOption(&relayer_a_id),
                PrettyOption(&a_counterparty_id),
                self.a_chain().id(),
            );
            self.b_side.channel_id = a_counterparty_id.cloned();
        }

        let updated_relayer_b_id = self.b_side.channel_id();
        let b_channel = self.b_channel(updated_relayer_b_id)?;
        let b_counterparty_id = b_channel.counterparty().channel_id();

        if b_counterparty_id.is_some() && b_counterparty_id != relayer_a_id {
            if updated_relayer_b_id == relayer_b_id.as_ref() {
                warn!(
                    "updating the expected {} of side_a({}) since it is different than the \
                    counterparty of {}: {}, on {}. This is typically caused by crossing handshake \
                    messages in the presence of multiple relayers.",
                    PrettyOption(&relayer_a_id),
                    self.a_chain().id(),
                    PrettyOption(&updated_relayer_b_id),
                    PrettyOption(&b_counterparty_id),
                    self.b_chain().id(),
                );
                self.a_side.channel_id = b_counterparty_id.cloned();
            } else {
                panic!(
                    "mismatched channel ids in channel ends: {} - {} and {} - {}",
                    self.a_chain().id(),
                    a_channel,
                    self.b_chain().id(),
                    b_channel,
                );
            }
        }
        Ok((*a_channel.state(), *b_channel.state()))
    }

    /// Sends a channel open handshake message.
    /// The message sent depends on the chain status of the channel ends.
    fn do_chan_open_handshake(&mut self) -> Result<(), ChannelError> {
        let (a_state, b_state) = self.update_channel_and_query_states()?;
        debug!(
            "do_chan_open_handshake with channel end states: {}, {}",
            a_state, b_state
        );

        match (a_state, b_state) {
            // send the Init message to chain A (source)
            (State::Uninitialized, State::Uninitialized) => {
                let event = self
                    .flipped()
                    .build_chan_open_init_and_send()
                    .map_err(|e| {
                        error!("failed ChanOpenInit {}: {}", self.a_side, e);
                        e
                    })?;
                let channel_id = extract_channel_id(&event)?;
                self.a_side.channel_id = Some(channel_id.clone());
            }

            // send the Try message to chain A (source)
            (State::Uninitialized, State::Init) | (State::Init, State::Init) => {
                let event = self.flipped().build_chan_open_try_and_send().map_err(|e| {
                    error!("failed ChanOpenTry {}: {}", self.a_side, e);
                    e
                })?;

                let channel_id = extract_channel_id(&event)?;
                self.a_side.channel_id = Some(channel_id.clone());
            }

            // send the Try message to chain B (destination)
            (State::Init, State::Uninitialized) => {
                let event = self.build_chan_open_try_and_send().map_err(|e| {
                    error!("failed ChanOpenTry {}: {}", self.b_side, e);
                    e
                })?;

                let channel_id = extract_channel_id(&event)?;
                self.b_side.channel_id = Some(channel_id.clone());
            }

            // send the Ack message to chain A (source)
            (State::Init, State::TryOpen) | (State::TryOpen, State::TryOpen) => {
                self.flipped().build_chan_open_ack_and_send().map_err(|e| {
                    error!("failed ChanOpenAck {}: {}", self.a_side, e);
                    e
                })?;
            }

            // send the Ack message to chain B (destination)
            (State::TryOpen, State::Init) => {
                self.build_chan_open_ack_and_send().map_err(|e| {
                    error!("failed ChanOpenAck {}: {}", self.b_side, e);
                    e
                })?;
            }

            // send the Confirm message to chain B (destination)
            (State::Open, State::TryOpen) => {
                self.build_chan_open_confirm_and_send().map_err(|e| {
                    error!("failed ChanOpenConfirm {}: {}", self.b_side, e);
                    e
                })?;
            }

            // send the Confirm message to chain A (source)
            (State::TryOpen, State::Open) => {
                self.flipped()
                    .build_chan_open_confirm_and_send()
                    .map_err(|e| {
                        error!("failed ChanOpenConfirm {}: {}", self.a_side, e);
                        e
                    })?;
            }

            (State::Open, State::Open) => {
                info!("channel handshake already finished for {}", self);
                return Ok(());
            }

            (a_state, b_state) => {
                warn!(
                    "do_conn_open_handshake does not handle channel end state combination: \
                    {}-{}, {}-{}. will retry to account for RPC node data availability issues.",
                    self.a_chain().id(),
                    a_state,
                    self.b_chain().id(),
                    b_state
                );
            }
        }
        Err(ChannelError::handshake_finalize())
    }

    /// Executes the channel handshake protocol (ICS004)
    fn handshake(&mut self) -> Result<(), ChannelError> {
        let max_block_times = self.max_block_times()?;

        retry_with_index(
            channel_handshake_retry::default_strategy(max_block_times),
            |_| {
                if let Err(e) = self.do_chan_open_handshake() {
                    if e.is_expired_or_frozen_error() {
                        RetryResult::Err(e)
                    } else {
                        RetryResult::Retry(e)
                    }
                } else {
                    RetryResult::Ok(())
                }
            },
        )
        .map_err(|err| {
            error!("failed to open channel after {} retries", err.tries);

            channel_handshake_retry::from_retry_error(
                err,
                format!("failed to finish channel handshake for {self:?}"),
            )
        })?;

        Ok(())
    }

    pub fn counterparty_state(&self) -> Result<State, ChannelError> {
        // Source channel ID must be specified
        let channel_id = self
            .src_channel_id()
            .ok_or_else(ChannelError::missing_local_channel_id)?;

        let channel_deps =
            channel_connection_client(self.src_chain(), self.src_port_id(), channel_id)
                .map_err(|e| ChannelError::query_channel(channel_id.clone(), e))?;

        channel_state_on_destination(
            &channel_deps.channel,
            &channel_deps.connection,
            self.dst_chain(),
        )
        .map_err(|e| ChannelError::query_channel(channel_id.clone(), e))
    }

    pub fn handshake_step(
        &mut self,
        state: State,
    ) -> Result<(Option<IbcEvent>, Next), ChannelError> {
        let event = match (state, self.counterparty_state()?) {
            // Open handshake steps
            (State::Init, State::Uninitialized) => Some(self.build_chan_open_try_and_send()?),
            (State::Init, State::Init) => Some(self.build_chan_open_try_and_send()?),
            (State::TryOpen, State::Init) => Some(self.build_chan_open_ack_and_send()?),
            (State::TryOpen, State::TryOpen) => Some(self.build_chan_open_ack_and_send()?),
            (State::Open, State::TryOpen) => Some(self.build_chan_open_confirm_and_send()?),
            (State::Open, State::Open) => return Ok((None, Next::Abort)),

            // If the counterparty state is already Open but current state is TryOpen,
            // return anyway as the final step is to be done by the counterparty worker.
            (State::TryOpen, State::Open) => return Ok((None, Next::Abort)),

            // Close handshake steps
            (State::Closed, State::Closed) => return Ok((None, Next::Abort)),
            (State::Closed, _) => Some(self.build_chan_close_confirm_and_send()?),

            _ => None,
        };

        // Abort if the channel is at OpenAck, OpenConfirm or CloseConfirm stage, as there is
        // nothing more for the worker to do
        match event {
            Some(IbcEvent::OpenConfirmChannel(_))
            | Some(IbcEvent::OpenAckChannel(_))
            | Some(IbcEvent::CloseConfirmChannel(_)) => Ok((event, Next::Abort)),
            _ => Ok((event, Next::Continue)),
        }
    }

    pub fn step_state(&mut self, state: State, index: u64) -> RetryResult<Next, u64> {
        match self.handshake_step(state) {
            Err(e) => {
                if e.is_expired_or_frozen_error() {
                    error!(
                        "failed to establish channel handshake on frozen client: {}",
                        e
                    );
                    RetryResult::Err(index)
                } else {
                    error!("failed Chan{} with error: {}", state, e);
                    RetryResult::Retry(index)
                }
            }
            Ok((Some(ev), handshake_completed)) => {
                info!("channel handshake step completed with events: {}", ev);
                RetryResult::Ok(handshake_completed)
            }
            Ok((None, handshake_completed)) => RetryResult::Ok(handshake_completed),
        }
    }

    pub fn step_event(&mut self, event: &IbcEvent, index: u64) -> RetryResult<Next, u64> {
        let state = match event {
            IbcEvent::OpenInitChannel(_) => State::Init,
            IbcEvent::OpenTryChannel(_) => State::TryOpen,
            IbcEvent::OpenAckChannel(_) => State::Open,
            IbcEvent::OpenConfirmChannel(_) => State::Open,
            IbcEvent::CloseInitChannel(_) => State::Closed,
            _ => State::Uninitialized,
        };

        self.step_state(state, index)
    }

    pub fn build_update_client_on_dst(&self, height: Height) -> Result<Vec<Any>, ChannelError> {
        let client = ForeignClient::restore(
            self.dst_client_id().clone(),
            self.dst_chain().clone(),
            self.src_chain().clone(),
        );

        client.wait_and_build_update_client(height).map_err(|e| {
            ChannelError::client_operation(self.dst_client_id().clone(), self.dst_chain().id(), e)
        })
    }

    pub fn build_chan_open_init(&self) -> Result<Vec<Any>, ChannelError> {
        let signer = self
            .dst_chain()
            .get_signer()
            .map_err(|e| ChannelError::query(self.dst_chain().id(), e))?;

        let counterparty = Counterparty::new(self.src_port_id().clone(), None);

        // If the user supplied a version, use that.
        // Otherwise, either use the version defined for the `transfer`
        // or an empty version if the port is non-standard.
        let version = self
            .dst_version()
            .cloned()
            .or_else(|| version::default_by_port(self.dst_port_id()))
            .unwrap_or_else(|| {
                warn!(
                    chain = %self.dst_chain().id(),
                    channel = ?self.dst_channel_id(),
                    port = %self.dst_port_id(),
                    "no version specified for the channel, falling back on empty version"
                );

                Version::empty()
            });

        let channel = ChannelEnd::new(
            State::Init,
            self.ordering,
            counterparty,
            vec![self.dst_connection_id().clone()],
            version,
            Sequence::from(0),
        );

        // Build the domain type message
        let new_msg = MsgChannelOpenInit {
            port_id: self.dst_port_id().clone(),
            channel,
            signer,
        };

        Ok(vec![new_msg.to_any()])
    }

    pub fn build_chan_open_init_and_send(&self) -> Result<IbcEvent, ChannelError> {
        let dst_msgs = self.build_chan_open_init()?;

        let tm = TrackedMsgs::new_static(dst_msgs, "ChannelOpenInit");

        let events = self
            .dst_chain()
            .send_messages_and_wait_commit(tm)
            .map_err(|e| ChannelError::submit(self.dst_chain().id(), e))?;

        // Find the relevant event for channel open init
        let result = events
            .into_iter()
            .find(|event_with_height| {
                matches!(event_with_height.event, IbcEvent::OpenInitChannel(_))
                    || matches!(event_with_height.event, IbcEvent::ChainError(_))
            })
            .ok_or_else(|| {
                ChannelError::missing_event("no chan init event was in the response".to_string())
            })?;

        match &result.event {
            IbcEvent::OpenInitChannel(_) => {
                info!("🎊  {} => {}", self.dst_chain().id(), result);
                Ok(result.event)
            }
            IbcEvent::ChainError(e) => Err(ChannelError::tx_response(e.clone())),
            _ => Err(ChannelError::invalid_event(result.event)),
        }
    }

    /// Retrieves the channel from destination and compares it
    /// against the expected channel. Built from the message type [`ChannelMsgType`].
    ///
    /// If the expected and the destination channels are compatible,
    /// returns the expected channel
    ///
    /// # Precondition:
    /// Source and destination channel IDs must be `Some`.
    fn validated_expected_channel(
        &self,
        msg_type: ChannelMsgType,
    ) -> Result<ChannelEnd, ChannelError> {
        // Destination channel ID must be specified
        let dst_channel_id = self
            .dst_channel_id()
            .ok_or_else(ChannelError::missing_counterparty_channel_id)?;

        // If there is a channel present on the destination chain,
        // the counterparty should look like this:
        let counterparty =
            Counterparty::new(self.src_port_id().clone(), self.src_channel_id().cloned());

        // The highest expected state, depends on the message type:
        let highest_state = match msg_type {
            ChannelMsgType::OpenAck => State::TryOpen,
            ChannelMsgType::OpenConfirm => State::TryOpen,
            ChannelMsgType::CloseConfirm => State::Open,
            _ => State::Uninitialized,
        };

        let dst_expected_channel = ChannelEnd::new(
            highest_state,
            self.ordering,
            counterparty,
            vec![self.dst_connection_id().clone()],
            Version::empty(),
            Sequence::from(0),
        );

        // Retrieve existing channel
        let (dst_channel, _) = self
            .dst_chain()
            .query_channel(
                QueryChannelRequest {
                    port_id: self.dst_port_id().clone(),
                    channel_id: dst_channel_id.clone(),
                    height: QueryHeight::Latest,
                },
                IncludeProof::No,
            )
            .map_err(|e| ChannelError::query(self.dst_chain().id(), e))?;

        // Check if a channel is expected to exist on destination chain
        // A channel must exist on destination chain for Ack and Confirm Tx-es to succeed
        if dst_channel.state_matches(&State::Uninitialized) {
            return Err(ChannelError::missing_channel_on_destination());
        }

        check_destination_channel_state(dst_channel_id, &dst_channel, &dst_expected_channel)?;

        Ok(dst_expected_channel)
    }

    pub fn build_chan_open_try(&self) -> Result<Vec<Any>, ChannelError> {
        // Source channel ID must be specified
        let src_channel_id = self
            .src_channel_id()
            .ok_or_else(ChannelError::missing_local_channel_id)?;

        // Channel must exist on source
        let (src_channel, _) = self
            .src_chain()
            .query_channel(
                QueryChannelRequest {
                    port_id: self.src_port_id().clone(),
                    channel_id: src_channel_id.clone(),
                    height: QueryHeight::Latest,
                },
                IncludeProof::No,
            )
            .map_err(|e| ChannelError::query(self.src_chain().id(), e))?;

        if src_channel.counterparty().port_id() != self.dst_port_id() {
            return Err(ChannelError::mismatch_port(
                self.dst_chain().id(),
                self.dst_port_id().clone(),
                self.src_chain().id(),
                src_channel.counterparty().port_id().clone(),
                src_channel_id.clone(),
            ));
        }

        // Connection must exist on destination
        self.dst_chain()
            .query_connection(
                QueryConnectionRequest {
                    connection_id: self.dst_connection_id().clone(),
                    height: QueryHeight::Latest,
                },
                IncludeProof::No,
            )
            .map_err(|e| ChannelError::query(self.dst_chain().id(), e))?;

        let query_height = self
            .src_chain()
            .query_latest_height()
            .map_err(|e| ChannelError::query(self.src_chain().id(), e))?;

        let proofs = self
            .src_chain()
            .build_channel_proofs(self.src_port_id(), src_channel_id, query_height)
            .map_err(ChannelError::channel_proof)?;

        // Build message(s) to update client on destination
        let mut msgs = self.build_update_client_on_dst(proofs.height())?;

        let counterparty =
            Counterparty::new(self.src_port_id().clone(), self.src_channel_id().cloned());

        // Re-use the version that was either set on ChanOpenInit or overwritten by the application.
        let version = src_channel.version().clone();

        let channel = ChannelEnd::new(
            State::TryOpen,
            *src_channel.ordering(),
            counterparty,
            vec![self.dst_connection_id().clone()],
            version,
            Sequence::from(0),
        );

        // Get signer
        let signer = self
            .dst_chain()
            .get_signer()
            .map_err(|e| ChannelError::fetch_signer(self.dst_chain().id(), e))?;

        let previous_channel_id = if src_channel.counterparty().channel_id.is_none() {
            self.b_side.channel_id.clone()
        } else {
            src_channel.counterparty().channel_id.clone()
        };

        // Build the domain type message
        let new_msg = MsgChannelOpenTry {
            port_id: self.dst_port_id().clone(),
            previous_channel_id,
            counterparty_version: src_channel.version().clone(),
            channel,
            proofs,
            signer,
        };

        msgs.push(new_msg.to_any());
        Ok(msgs)
    }

    pub fn build_chan_open_try_and_send(&self) -> Result<IbcEvent, ChannelError> {
        let dst_msgs = self.build_chan_open_try()?;

        let tm = TrackedMsgs::new_static(dst_msgs, "ChannelOpenTry");

        let events = self
            .dst_chain()
            .send_messages_and_wait_commit(tm)
            .map_err(|e| ChannelError::submit(self.dst_chain().id(), e))?;

        // Find the relevant event for channel open try
        let result = events
            .into_iter()
            .find(|events_with_height| {
                matches!(events_with_height.event, IbcEvent::OpenTryChannel(_))
                    || matches!(events_with_height.event, IbcEvent::ChainError(_))
            })
            .ok_or_else(|| {
                ChannelError::missing_event("no chan try event was in the response".to_string())
            })?;

        match &result.event {
            IbcEvent::OpenTryChannel(_) => {
                info!("🎊  {} => {}", self.dst_chain().id(), result);
                Ok(result.event)
            }
            IbcEvent::ChainError(e) => Err(ChannelError::tx_response(e.clone())),
            _ => Err(ChannelError::invalid_event(result.event)),
        }
    }

    pub fn build_chan_open_ack(&self) -> Result<Vec<Any>, ChannelError> {
        // Source and destination channel IDs must be specified
        let src_channel_id = self
            .src_channel_id()
            .ok_or_else(ChannelError::missing_local_channel_id)?;
        let dst_channel_id = self
            .dst_channel_id()
            .ok_or_else(ChannelError::missing_counterparty_channel_id)?;

        // Check that the destination chain will accept the Ack message
        self.validated_expected_channel(ChannelMsgType::OpenAck)?;

        // Channel must exist on source
        let (src_channel, _) = self
            .src_chain()
            .query_channel(
                QueryChannelRequest {
                    port_id: self.src_port_id().clone(),
                    channel_id: src_channel_id.clone(),
                    height: QueryHeight::Latest,
                },
                IncludeProof::No,
            )
            .map_err(|e| ChannelError::query(self.src_chain().id(), e))?;

        // Connection must exist on destination
        self.dst_chain()
            .query_connection(
                QueryConnectionRequest {
                    connection_id: self.dst_connection_id().clone(),
                    height: QueryHeight::Latest,
                },
                IncludeProof::No,
            )
            .map_err(|e| ChannelError::query(self.dst_chain().id(), e))?;

        let query_height = self
            .src_chain()
            .query_latest_height()
            .map_err(|e| ChannelError::query(self.src_chain().id(), e))?;

        let proofs = self
            .src_chain()
            .build_channel_proofs(self.src_port_id(), src_channel_id, query_height)
            .map_err(ChannelError::channel_proof)?;

        // Build message(s) to update client on destination
        let mut msgs = self.build_update_client_on_dst(proofs.height())?;

        // Get signer
        let signer = self
            .dst_chain()
            .get_signer()
            .map_err(|e| ChannelError::fetch_signer(self.dst_chain().id(), e))?;

        // Build the domain type message
        let new_msg = MsgChannelOpenAck {
            port_id: self.dst_port_id().clone(),
            channel_id: dst_channel_id.clone(),
            counterparty_channel_id: src_channel_id.clone(),
            counterparty_version: src_channel.version().clone(),
            proofs,
            signer,
        };

        msgs.push(new_msg.to_any());
        Ok(msgs)
    }

    pub fn build_chan_open_ack_and_send(&self) -> Result<IbcEvent, ChannelError> {
        fn do_build_chan_open_ack_and_send<ChainA: ChainHandle, ChainB: ChainHandle>(
            channel: &Channel<ChainA, ChainB>,
        ) -> Result<IbcEvent, ChannelError> {
            let dst_msgs = channel.build_chan_open_ack()?;

            let tm = TrackedMsgs::new_static(dst_msgs, "ChannelOpenAck");

            let events = channel
                .dst_chain()
                .send_messages_and_wait_commit(tm)
                .map_err(|e| ChannelError::submit(channel.dst_chain().id(), e))?;

            // Find the relevant event for channel open ack
            let result = events
                .into_iter()
                .find(|event_with_height| {
                    matches!(event_with_height.event, IbcEvent::OpenAckChannel(_))
                        || matches!(event_with_height.event, IbcEvent::ChainError(_))
                })
                .ok_or_else(|| {
                    ChannelError::missing_event("no chan ack event was in the response".to_string())
                })?;

            match &result.event {
                IbcEvent::OpenAckChannel(_) => {
                    info!("🎊  {} => {}", channel.dst_chain().id(), result);
                    Ok(result.event)
                }
                IbcEvent::ChainError(e) => Err(ChannelError::tx_response(e.clone())),
                _ => Err(ChannelError::invalid_event(result.event)),
            }
        }

        do_build_chan_open_ack_and_send(self).map_err(|e| {
            error!("failed ChanOpenAck {}: {}", self.b_side, e);
            e
        })
    }

    pub fn build_chan_open_confirm(&self) -> Result<Vec<Any>, ChannelError> {
        // Source and destination channel IDs must be specified
        let src_channel_id = self
            .src_channel_id()
            .ok_or_else(ChannelError::missing_local_channel_id)?;
        let dst_channel_id = self
            .dst_channel_id()
            .ok_or_else(ChannelError::missing_counterparty_channel_id)?;

        // Check that the destination chain will accept the message
        self.validated_expected_channel(ChannelMsgType::OpenConfirm)?;

        // Channel must exist on source
        self.src_chain()
            .query_channel(
                QueryChannelRequest {
                    port_id: self.src_port_id().clone(),
                    channel_id: src_channel_id.clone(),
                    height: QueryHeight::Latest,
                },
                IncludeProof::No,
            )
            .map_err(|e| ChannelError::query(self.src_chain().id(), e))?;

        // Connection must exist on destination
        self.dst_chain()
            .query_connection(
                QueryConnectionRequest {
                    connection_id: self.dst_connection_id().clone(),
                    height: QueryHeight::Latest,
                },
                IncludeProof::No,
            )
            .map_err(|e| ChannelError::query(self.dst_chain().id(), e))?;

        let query_height = self
            .src_chain()
            .query_latest_height()
            .map_err(|e| ChannelError::query(self.src_chain().id(), e))?;

        let proofs = self
            .src_chain()
            .build_channel_proofs(self.src_port_id(), src_channel_id, query_height)
            .map_err(ChannelError::channel_proof)?;

        // Build message(s) to update client on destination
        let mut msgs = self.build_update_client_on_dst(proofs.height())?;

        // Get signer
        let signer = self
            .dst_chain()
            .get_signer()
            .map_err(|e| ChannelError::fetch_signer(self.dst_chain().id(), e))?;

        // Build the domain type message
        let new_msg = MsgChannelOpenConfirm {
            port_id: self.dst_port_id().clone(),
            channel_id: dst_channel_id.clone(),
            proofs,
            signer,
        };

        msgs.push(new_msg.to_any());
        Ok(msgs)
    }

    pub fn build_chan_open_confirm_and_send(&self) -> Result<IbcEvent, ChannelError> {
        fn do_build_chan_open_confirm_and_send<ChainA: ChainHandle, ChainB: ChainHandle>(
            channel: &Channel<ChainA, ChainB>,
        ) -> Result<IbcEvent, ChannelError> {
            let dst_msgs = channel.build_chan_open_confirm()?;

            let tm = TrackedMsgs::new_static(dst_msgs, "ChannelOpenConfirm");
            let events = channel
                .dst_chain()
                .send_messages_and_wait_commit(tm)
                .map_err(|e| ChannelError::submit(channel.dst_chain().id(), e))?;

            // Find the relevant event for channel open confirm
            let result = events
                .into_iter()
                .find(|event_with_height| {
                    matches!(event_with_height.event, IbcEvent::OpenConfirmChannel(_))
                        || matches!(event_with_height.event, IbcEvent::ChainError(_))
                })
                .ok_or_else(|| {
                    ChannelError::missing_event(
                        "no chan confirm event was in the response".to_string(),
                    )
                })?;

            match &result.event {
                IbcEvent::OpenConfirmChannel(_) => {
                    info!("🎊  {} => {}", channel.dst_chain().id(), result);
                    Ok(result.event)
                }
                IbcEvent::ChainError(e) => Err(ChannelError::tx_response(e.clone())),
                _ => Err(ChannelError::invalid_event(result.event)),
            }
        }

        do_build_chan_open_confirm_and_send(self).map_err(|e| {
            error!("failed ChanOpenConfirm {}: {}", self.b_side, e);
            e
        })
    }

    pub fn build_chan_close_init(&self) -> Result<Vec<Any>, ChannelError> {
        // Destination channel ID must be specified
        let dst_channel_id = self
            .dst_channel_id()
            .ok_or_else(ChannelError::missing_counterparty_channel_id)?;

        // Channel must exist on destination
        self.dst_chain()
            .query_channel(
                QueryChannelRequest {
                    port_id: self.dst_port_id().clone(),
                    channel_id: dst_channel_id.clone(),
                    height: QueryHeight::Latest,
                },
                IncludeProof::No,
            )
            .map_err(|e| ChannelError::query(self.dst_chain().id(), e))?;

        let signer = self
            .dst_chain()
            .get_signer()
            .map_err(|e| ChannelError::fetch_signer(self.dst_chain().id(), e))?;

        // Build the domain type message
        let new_msg = MsgChannelCloseInit {
            port_id: self.dst_port_id().clone(),
            channel_id: dst_channel_id.clone(),
            signer,
        };

        Ok(vec![new_msg.to_any()])
    }

    pub fn build_chan_close_init_and_send(&self) -> Result<IbcEvent, ChannelError> {
        let dst_msgs = self.build_chan_close_init()?;

        let tm = TrackedMsgs::new_static(dst_msgs, "ChannelCloseInit");

        let events = self
            .dst_chain()
            .send_messages_and_wait_commit(tm)
            .map_err(|e| ChannelError::submit(self.dst_chain().id(), e))?;

        // Find the relevant event for channel close init
        let result = events
            .into_iter()
            .find(|event_with_height| {
                matches!(event_with_height.event, IbcEvent::CloseInitChannel(_))
                    || matches!(event_with_height.event, IbcEvent::ChainError(_))
            })
            .ok_or_else(|| {
                ChannelError::missing_event("no chan init event was in the response".to_string())
            })?;

        match &result.event {
            IbcEvent::CloseInitChannel(_) => {
                info!("👋 {} => {}", self.dst_chain().id(), result);
                Ok(result.event)
            }
            IbcEvent::ChainError(e) => Err(ChannelError::tx_response(e.clone())),
            _ => Err(ChannelError::invalid_event(result.event)),
        }
    }

    pub fn build_chan_close_confirm(&self) -> Result<Vec<Any>, ChannelError> {
        // Source and destination channel IDs must be specified
        let src_channel_id = self
            .src_channel_id()
            .ok_or_else(ChannelError::missing_local_channel_id)?;
        let dst_channel_id = self
            .dst_channel_id()
            .ok_or_else(ChannelError::missing_counterparty_channel_id)?;

        // Check that the destination chain will accept the message
        self.validated_expected_channel(ChannelMsgType::CloseConfirm)?;

        // Channel must exist on source
        self.src_chain()
            .query_channel(
                QueryChannelRequest {
                    port_id: self.src_port_id().clone(),
                    channel_id: src_channel_id.clone(),
                    height: QueryHeight::Latest,
                },
                IncludeProof::No,
            )
            .map_err(|e| ChannelError::query(self.src_chain().id(), e))?;

        // Connection must exist on destination
        self.dst_chain()
            .query_connection(
                QueryConnectionRequest {
                    connection_id: self.dst_connection_id().clone(),
                    height: QueryHeight::Latest,
                },
                IncludeProof::No,
            )
            .map_err(|e| ChannelError::query(self.dst_chain().id(), e))?;

        let query_height = self
            .src_chain()
            .query_latest_height()
            .map_err(|e| ChannelError::query(self.src_chain().id(), e))?;

        let proofs = self
            .src_chain()
            .build_channel_proofs(self.src_port_id(), src_channel_id, query_height)
            .map_err(ChannelError::channel_proof)?;

        // Build message(s) to update client on destination
        let mut msgs = self.build_update_client_on_dst(proofs.height())?;

        // Get signer
        let signer = self
            .dst_chain()
            .get_signer()
            .map_err(|e| ChannelError::fetch_signer(self.dst_chain().id(), e))?;

        // Build the domain type message
        let new_msg = MsgChannelCloseConfirm {
            port_id: self.dst_port_id().clone(),
            channel_id: dst_channel_id.clone(),
            proofs,
            signer,
        };

        msgs.push(new_msg.to_any());
        Ok(msgs)
    }

    pub fn build_chan_close_confirm_and_send(&self) -> Result<IbcEvent, ChannelError> {
        let dst_msgs = self.build_chan_close_confirm()?;

        let tm = TrackedMsgs::new_static(dst_msgs, "ChannelCloseConfirm");

        let events = self
            .dst_chain()
            .send_messages_and_wait_commit(tm)
            .map_err(|e| ChannelError::submit(self.dst_chain().id(), e))?;

        // Find the relevant event for channel close confirm
        let result = events
            .into_iter()
            .find(|event_with_height| {
                matches!(event_with_height.event, IbcEvent::CloseConfirmChannel(_))
                    || matches!(event_with_height.event, IbcEvent::ChainError(_))
            })
            .ok_or_else(|| {
                ChannelError::missing_event("no chan confirm event was in the response".to_string())
            })?;

        match &result.event {
            IbcEvent::CloseConfirmChannel(_) => {
                info!("👋 {} => {}", self.dst_chain().id(), result);
                Ok(result.event)
            }
            IbcEvent::ChainError(e) => Err(ChannelError::tx_response(e.clone())),
            _ => Err(ChannelError::invalid_event(result.event)),
        }
    }

    pub fn build_chan_upgrade_init(
        &self,
        new_version: Option<Version>,
        new_ordering: Option<Ordering>,
        new_connection_hops: Option<Vec<ConnectionId>>,
        timeout: UpgradeTimeout,
    ) -> Result<Vec<Any>, ChannelError> {
        // Destination channel ID must exist
        let channel_id = self
            .dst_channel_id()
            .ok_or_else(ChannelError::missing_counterparty_channel_id)?;

        let port_id = self.dst_port_id();

        // Channel must exist on destination
        let (mut channel_end, _proof) = self
            .dst_chain()
            .query_channel(
                QueryChannelRequest {
                    port_id: port_id.clone(),
                    channel_id: channel_id.clone(),
                    height: QueryHeight::Latest,
                },
                IncludeProof::No,
            )
            .map_err(|e| ChannelError::query(self.dst_chain().id(), e))?;

        if channel_end.state != State::Open {
            return Err(ChannelError::invalid_channel_upgrade_state());
        }

        if let Some(new_ordering) = new_ordering {
            if new_ordering == Ordering::Uninitialized || new_ordering > channel_end.ordering {
                return Err(ChannelError::invalid_channel_upgrade_ordering());
            }

            channel_end.ordering = new_ordering;
        }

        // Build the proposed channel end
        if let Some(new_version) = new_version {
            channel_end.version = new_version;
        }

        if let Some(new_connection_hops) = new_connection_hops {
            channel_end.connection_hops = new_connection_hops;
        }

        channel_end.state = State::InitUpgrade;

        let fields = UpgradeFields::new(
            channel_end.ordering,
            channel_end.connection_hops,
            channel_end.version,
        );

        // Build the domain type message
        let signer = self
            .dst_chain()
            .get_signer()
            .map_err(|e| ChannelError::fetch_signer(self.dst_chain().id(), e))?;

        // Build the domain type message
        let new_msg = {
            MsgChannelUpgradeInit {
                port_id: port_id.clone(),
                channel_id: channel_id.clone(),
                fields,
                timeout,
                signer,
            }
        };

        Ok(vec![new_msg.to_any()])
    }

    pub fn build_chan_upgrade_init_and_send(
        &self,
        new_version: Option<Version>,
        new_ordering: Option<Ordering>,
        new_connection_hops: Option<Vec<ConnectionId>>,
        timeout: UpgradeTimeout,
    ) -> Result<IbcEvent, ChannelError> {
        let dst_msgs =
            self.build_chan_upgrade_init(new_version, new_ordering, new_connection_hops, timeout)?;

        let tm = TrackedMsgs::new_static(dst_msgs, "ChannelUpgradeInit");

        let events = self
            .dst_chain()
            .send_messages_and_wait_commit(tm)
            .map_err(|e| ChannelError::submit(self.dst_chain().id(), e))?;

        // Find the relevant event for channel upgrade init
        let result = events
            .into_iter()
            .find(|event_with_height| {
                matches!(event_with_height.event, IbcEvent::UpgradeInitChannel(_))
                    || matches!(event_with_height.event, IbcEvent::ChainError(_))
            })
            .ok_or_else(|| {
                ChannelError::missing_event(
                    "no channel upgrade init event was in the response".to_string(),
                )
            })?;

        match &result.event {
            IbcEvent::UpgradeInitChannel(_) => {
                info!("👋 {} => {}", self.dst_chain().id(), result);
                Ok(result.event)
            }
            IbcEvent::ChainError(e) => Err(ChannelError::tx_response(e.clone())),
            _ => Err(ChannelError::invalid_event(result.event)),
        }
    }

    pub fn build_chan_upgrade_try(
        &self,
        _timeout: UpgradeTimeout,
    ) -> Result<Vec<Any>, ChannelError> {
        // Source channel ID must exist
        let src_channel_id = self
            .src_channel_id()
            .ok_or_else(ChannelError::missing_local_channel_id)?;

        let src_port_id = self.src_port_id();

        // Channel must exist on the souce chain
<<<<<<< HEAD
        let (channel_end, maybe_channel_proof) = self
=======
        let (mut channel_end, maybe_channel_proof) = self
>>>>>>> b07c03dd
            .src_chain()
            .query_channel(
                QueryChannelRequest {
                    port_id: src_port_id.clone(),
                    channel_id: src_channel_id.clone(),
                    height: QueryHeight::Latest,
                },
                IncludeProof::Yes,
            )
            .map_err(|e| ChannelError::query(self.src_chain().id(), e))?;

        if channel_end.counterparty().port_id() != self.dst_port_id() {
            return Err(ChannelError::mismatch_port(
                self.dst_chain().id(),
                self.dst_port_id().clone(),
                self.src_chain().id(),
                self.src_port_id().clone(),
                src_channel_id.clone(),
            ));
        }

        let mut proposed_upgrade_channel = channel_end.clone();

        let Some(channel_proof) = maybe_channel_proof else {
            return Err(ChannelError::missing_channel_proof());
        };

        let _channel_proof_bytes =
            CommitmentProofBytes::try_from(channel_proof).map_err(ChannelError::malformed_proof)?;

        if channel_end.state != State::InitUpgrade {
            return Err(ChannelError::invalid_channel_upgrade_state());
        }

        proposed_upgrade_channel.state = State::TryUpgrade;

        let _signer = self
            .dst_chain()
            .get_signer()
            .map_err(|e| ChannelError::fetch_signer(self.dst_chain().id(), e))?;

        // Build the domain type message
<<<<<<< HEAD
        let new_msg = MsgChannelUpgradeTry {
            port_id: src_port_id.clone(),
            channel_id: src_channel_id.clone(),
            proposed_upgrade_channel,
=======
        /*let new_msg = MsgChannelUpgradeTry {
            port_id: port_id.clone(),
            channel_id: channel_id.clone(),
            proposed_upgrade_channel: channel_end,
>>>>>>> b07c03dd
            signer,
            counterparty_channel: channel_end,
            counterparty_sequence,
            timeout,
            proof_channel: channel_proof_bytes,
            proof_upgrade_timeout,
            proof_upgrade_sequence,
            proof_height,
        };

        Ok(vec![new_msg.to_any()])*/
        Ok(vec![])
    }

    pub fn map_chain<ChainC: ChainHandle, ChainD: ChainHandle>(
        self,
        mapper_a: impl Fn(ChainA) -> ChainC,
        mapper_b: impl Fn(ChainB) -> ChainD,
    ) -> Channel<ChainC, ChainD> {
        Channel {
            ordering: self.ordering,
            a_side: self.a_side.map_chain(mapper_a),
            b_side: self.b_side.map_chain(mapper_b),
            connection_delay: self.connection_delay,
        }
    }
}

pub fn extract_channel_id(event: &IbcEvent) -> Result<&ChannelId, ChannelError> {
    match event {
        IbcEvent::OpenInitChannel(ev) => ev.channel_id(),
        IbcEvent::OpenTryChannel(ev) => ev.channel_id(),
        IbcEvent::OpenAckChannel(ev) => ev.channel_id(),
        IbcEvent::OpenConfirmChannel(ev) => ev.channel_id(),
        IbcEvent::UpgradeInitChannel(ev) => Some(ev.channel_id()),
        _ => None,
    }
    .ok_or_else(|| ChannelError::missing_event("cannot extract channel_id from result".to_string()))
}

/// Enumeration of proof carrying ICS4 message, helper for relayer.
#[derive(Copy, Clone, Debug, PartialEq, Eq)]
pub enum ChannelMsgType {
    OpenTry,
    OpenAck,
    OpenConfirm,
    CloseConfirm,
}

fn check_destination_channel_state(
    channel_id: &ChannelId,
    existing_channel: &ChannelEnd,
    expected_channel: &ChannelEnd,
) -> Result<(), ChannelError> {
    let good_connection_hops =
        existing_channel.connection_hops() == expected_channel.connection_hops();

    // TODO: Refactor into a method
    let good_state = *existing_channel.state() as u32 <= *expected_channel.state() as u32;
    let good_channel_port_ids = existing_channel.counterparty().channel_id().is_none()
        || existing_channel.counterparty().channel_id()
            == expected_channel.counterparty().channel_id()
            && existing_channel.counterparty().port_id()
                == expected_channel.counterparty().port_id();

    // TODO: Check versions

    if good_state && good_connection_hops && good_channel_port_ids {
        Ok(())
    } else {
        Err(ChannelError::channel_already_exist(channel_id.clone()))
    }
}<|MERGE_RESOLUTION|>--- conflicted
+++ resolved
@@ -1602,11 +1602,7 @@
         let src_port_id = self.src_port_id();
 
         // Channel must exist on the souce chain
-<<<<<<< HEAD
-        let (channel_end, maybe_channel_proof) = self
-=======
         let (mut channel_end, maybe_channel_proof) = self
->>>>>>> b07c03dd
             .src_chain()
             .query_channel(
                 QueryChannelRequest {
@@ -1649,17 +1645,10 @@
             .map_err(|e| ChannelError::fetch_signer(self.dst_chain().id(), e))?;
 
         // Build the domain type message
-<<<<<<< HEAD
-        let new_msg = MsgChannelUpgradeTry {
+        /*let new_msg = MsgChannelUpgradeTry {
             port_id: src_port_id.clone(),
             channel_id: src_channel_id.clone(),
             proposed_upgrade_channel,
-=======
-        /*let new_msg = MsgChannelUpgradeTry {
-            port_id: port_id.clone(),
-            channel_id: channel_id.clone(),
-            proposed_upgrade_channel: channel_end,
->>>>>>> b07c03dd
             signer,
             counterparty_channel: channel_end,
             counterparty_sequence,
