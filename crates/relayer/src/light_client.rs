pub mod io;
pub mod tendermint;

use core::ops::Deref;

use ibc_proto::google::protobuf::Any;
use ibc_proto::ibc::lightclients::tendermint::v1::Header as RawTmHeader;
use ibc_proto::protobuf::Protobuf as ErasedProtobuf;
use ibc_relayer_types::clients::ics07_tendermint::header::{
    decode_header as tm_decode_header, Header as TendermintHeader, TENDERMINT_HEADER_TYPE_URL,
};
use ibc_relayer_types::core::ics02_client::client_type::ClientType;
use ibc_relayer_types::core::ics02_client::error::Error;
use ibc_relayer_types::core::ics02_client::events::UpdateClient;
use ibc_relayer_types::core::ics02_client::header::Header;
use ibc_relayer_types::timestamp::Timestamp;
use ibc_relayer_types::Height;
use serde::{Deserialize, Serialize};

use crate::chain::endpoint::ChainEndpoint;
use crate::client_state::AnyClientState;
use crate::error;
use crate::misbehaviour::MisbehaviourEvidence;

/// Defines a light block from the point of view of the relayer.
pub trait LightBlock<C: ChainEndpoint>: Send + Sync {
    fn signed_header(&self) -> &C::Header;
}

#[derive(Clone, Debug, PartialEq, Eq)]
pub struct Verified<H> {
    /// Verified target
    pub target: H,
    /// Supporting headers needed to verify `target`
    pub supporting: Vec<H>,
}

/// Defines a client from the point of view of the relayer.
pub trait LightClient<C: ChainEndpoint>: Send + Sync {
    /// Fetch and verify a header, and return its minimal supporting set.
    fn header_and_minimal_set(
        &self,
        trusted: Height,
        target: Height,
        client_state: &AnyClientState,
        now: C::Time,
    ) -> Result<Verified<C::Header>, error::Error>;

    /// Fetch a header from the chain at the given height and verify it.
    fn verify(
        &self,
        trusted: Height,
        target: Height,
        client_state: &AnyClientState,
        now: C::Time,
    ) -> Result<Verified<C::LightBlock>, error::Error>;

    /// Given a client update event that includes the header used in a client update,
<<<<<<< HEAD
    /// look for misbehaviour by fetching a header at same or latest height.
    fn check_misbehaviour(
        &self,
=======
    /// run the light client attack detector.
    fn detect_misbehaviour(
        &mut self,
>>>>>>> 3277a0bd
        update: &UpdateClient,
        client_state: &AnyClientState,
        now: C::Time,
    ) -> Result<Option<MisbehaviourEvidence>, error::Error>;

    /// Fetch a header from the chain at the given height, without verifying it
    fn fetch(&self, height: Height) -> Result<C::LightBlock, error::Error>;
}

/// Decodes an encoded header into a known `Header` type,
pub fn decode_header(header_bytes: &[u8]) -> Result<Box<dyn Header>, Error> {
    // For now, we only have tendermint; however when there is more than one, we
    // can try decoding into all the known types, and return an error only if
    // none work
    let header: TendermintHeader =
        ErasedProtobuf::<Any>::decode(header_bytes).map_err(Error::invalid_raw_header)?;

    Ok(Box::new(header))
}

#[derive(Clone, Debug, PartialEq, Eq, Deserialize, Serialize)]
#[allow(clippy::large_enum_variant)]
pub enum AnyHeader {
    Tendermint(TendermintHeader),
}

impl Header for AnyHeader {
    fn client_type(&self) -> ClientType {
        match self {
            Self::Tendermint(header) => header.client_type(),
        }
    }

    fn height(&self) -> Height {
        match self {
            Self::Tendermint(header) => header.height(),
        }
    }

    fn timestamp(&self) -> Timestamp {
        match self {
            Self::Tendermint(header) => header.timestamp(),
        }
    }
}

impl ErasedProtobuf<Any> for AnyHeader {}

impl TryFrom<Any> for AnyHeader {
    type Error = Error;

    fn try_from(raw: Any) -> Result<Self, Error> {
        match raw.type_url.as_str() {
            TENDERMINT_HEADER_TYPE_URL => {
                let val = tm_decode_header(raw.value.deref())?;

                Ok(AnyHeader::Tendermint(val))
            }

            _ => Err(Error::unknown_header_type(raw.type_url)),
        }
    }
}

impl From<AnyHeader> for Any {
    fn from(value: AnyHeader) -> Self {
        match value {
            AnyHeader::Tendermint(header) => Any {
                type_url: TENDERMINT_HEADER_TYPE_URL.to_string(),
                value: ErasedProtobuf::<RawTmHeader>::encode_vec(&header),
            },
        }
    }
}

impl From<TendermintHeader> for AnyHeader {
    fn from(header: TendermintHeader) -> Self {
        Self::Tendermint(header)
    }
}<|MERGE_RESOLUTION|>--- conflicted
+++ resolved
@@ -56,15 +56,9 @@
     ) -> Result<Verified<C::LightBlock>, error::Error>;
 
     /// Given a client update event that includes the header used in a client update,
-<<<<<<< HEAD
-    /// look for misbehaviour by fetching a header at same or latest height.
-    fn check_misbehaviour(
-        &self,
-=======
     /// run the light client attack detector.
     fn detect_misbehaviour(
-        &mut self,
->>>>>>> 3277a0bd
+        &self,
         update: &UpdateClient,
         client_state: &AnyClientState,
         now: C::Time,
