use alloc::sync::Arc;

use flex_error::define_error;
use tokio::runtime::Runtime as TokioRuntime;

use ibc_relayer_types::core::ics24_host::identifier::ChainId;

use crate::{
<<<<<<< HEAD
    chain::{cosmos::CosmosSdkChain, handle::ChainHandle, runtime::ChainRuntime},
=======
    chain::{cosmos::CosmosSdkChain, handle::ChainHandle, runtime::ChainRuntime, ChainType},
>>>>>>> 3f8332cc
    config::{ChainConfig, Config},
    error::Error as RelayerError,
};

define_error! {
    SpawnError {
        Relayer
            [ RelayerError ]
            | _ | { "relayer error" },

        RuntimeNotFound
            | _ | { "expected runtime to be found in registry" },

        MissingChainConfig
            { chain_id: ChainId }
            | e | {
                format_args!("missing chain config for '{}' in configuration file", e.chain_id)
            },
    }
}

impl SpawnError {
    pub fn log_as_debug(&self) -> bool {
        self.detail().log_as_debug()
    }
}

impl SpawnErrorDetail {
    pub fn log_as_debug(&self) -> bool {
        matches!(self, SpawnErrorDetail::MissingChainConfig(_))
    }
}

/// Spawns a chain runtime from the configuration and given a chain identifier.
/// Returns the corresponding handle if successful.
pub fn spawn_chain_runtime<Handle: ChainHandle>(
    config: &Config,
    chain_id: &ChainId,
    rt: Arc<TokioRuntime>,
) -> Result<Handle, SpawnError> {
    let chain_config = config
        .find_chain(chain_id)
        .cloned()
        .ok_or_else(|| SpawnError::missing_chain_config(chain_id.clone()))?;

<<<<<<< HEAD
    let handle = match chain_config {
        ChainConfig::CosmosSdk(_) => {
            ChainRuntime::<CosmosSdkChain>::spawn::<Handle>(chain_config, rt)
        }
=======
    spawn_chain_runtime_with_config(chain_config, rt)
}

/// Spawns a chain runtime from the configuration and given a chain identifier,
/// allowing the caller to modify the chain config.
/// Returns the corresponding handle if successful.
pub fn spawn_chain_runtime_with_modified_config<Handle: ChainHandle>(
    config: &Config,
    chain_id: &ChainId,
    rt: Arc<TokioRuntime>,
    modify: impl FnOnce(&mut ChainConfig),
) -> Result<Handle, SpawnError> {
    let mut chain_config = config
        .find_chain(chain_id)
        .cloned()
        .ok_or_else(|| SpawnError::missing_chain_config(chain_id.clone()))?;

    modify(&mut chain_config);

    spawn_chain_runtime_with_config(chain_config, rt)
}

/// Spawns a chain runtime from the given chain configuration
/// Returns the corresponding handle if successful.
pub fn spawn_chain_runtime_with_config<Handle: ChainHandle>(
    config: ChainConfig,
    rt: Arc<TokioRuntime>,
) -> Result<Handle, SpawnError> {
    let handle = match config.r#type {
        ChainType::CosmosSdk => ChainRuntime::<CosmosSdkChain>::spawn::<Handle>(config, rt),
>>>>>>> 3f8332cc
    }
    .map_err(SpawnError::relayer)?;

    Ok(handle)
}<|MERGE_RESOLUTION|>--- conflicted
+++ resolved
@@ -6,11 +6,7 @@
 use ibc_relayer_types::core::ics24_host::identifier::ChainId;
 
 use crate::{
-<<<<<<< HEAD
     chain::{cosmos::CosmosSdkChain, handle::ChainHandle, runtime::ChainRuntime},
-=======
-    chain::{cosmos::CosmosSdkChain, handle::ChainHandle, runtime::ChainRuntime, ChainType},
->>>>>>> 3f8332cc
     config::{ChainConfig, Config},
     error::Error as RelayerError,
 };
@@ -56,12 +52,6 @@
         .cloned()
         .ok_or_else(|| SpawnError::missing_chain_config(chain_id.clone()))?;
 
-<<<<<<< HEAD
-    let handle = match chain_config {
-        ChainConfig::CosmosSdk(_) => {
-            ChainRuntime::<CosmosSdkChain>::spawn::<Handle>(chain_config, rt)
-        }
-=======
     spawn_chain_runtime_with_config(chain_config, rt)
 }
 
@@ -90,9 +80,8 @@
     config: ChainConfig,
     rt: Arc<TokioRuntime>,
 ) -> Result<Handle, SpawnError> {
-    let handle = match config.r#type {
-        ChainType::CosmosSdk => ChainRuntime::<CosmosSdkChain>::spawn::<Handle>(config, rt),
->>>>>>> 3f8332cc
+    let handle = match config {
+        ChainConfig::CosmosSdk(_) => ChainRuntime::<CosmosSdkChain>::spawn(config, rt),
     }
     .map_err(SpawnError::relayer)?;
 
