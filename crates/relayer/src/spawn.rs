use alloc::sync::Arc;

use flex_error::define_error;
use tokio::runtime::Runtime as TokioRuntime;

use ibc_relayer_types::core::ics24_host::identifier::ChainId;

use crate::{
    chain::{cosmos::CosmosSdkChain, handle::ChainHandle, runtime::ChainRuntime, ChainType},
    config::Config,
    error::Error as RelayerError,
};

<<<<<<< HEAD
#[cfg(test)]
use crate::chain::mock::MockChain;
use crate::chain::psql_cosmos::PsqlChain;

=======
>>>>>>> 56300430
define_error! {
    SpawnError {
        Relayer
            [ RelayerError ]
            | _ | { "relayer error" },

        RuntimeNotFound
            | _ | { "expected runtime to be found in registry" },

        MissingChainConfig
            { chain_id: ChainId }
            | e | {
                format_args!("missing chain config for '{}' in configuration file", e.chain_id)
            }
    }
}

impl SpawnError {
    pub fn log_as_debug(&self) -> bool {
        self.detail().log_as_debug()
    }
}

impl SpawnErrorDetail {
    pub fn log_as_debug(&self) -> bool {
        matches!(self, SpawnErrorDetail::MissingChainConfig(_))
    }
}

/// Spawns a chain runtime from the configuration and given a chain identifier.
/// Returns the corresponding handle if successful.
pub fn spawn_chain_runtime<Handle: ChainHandle>(
    config: &Config,
    chain_id: &ChainId,
    rt: Arc<TokioRuntime>,
) -> Result<Handle, SpawnError> {
    let chain_config = config
        .find_chain(chain_id)
        .cloned()
        .ok_or_else(|| SpawnError::missing_chain_config(chain_id.clone()))?;

    let handle = match chain_config.r#type {
        ChainType::CosmosSdk => ChainRuntime::<CosmosSdkChain>::spawn::<Handle>(chain_config, rt),
<<<<<<< HEAD

        ChainType::CosmosPsql => ChainRuntime::<PsqlChain>::spawn::<Handle>(chain_config, rt),

        #[cfg(test)]
        ChainType::Mock => ChainRuntime::<MockChain>::spawn::<Handle>(chain_config, rt),
=======
>>>>>>> 56300430
    }
    .map_err(SpawnError::relayer)?;

    Ok(handle)
}<|MERGE_RESOLUTION|>--- conflicted
+++ resolved
@@ -11,13 +11,8 @@
     error::Error as RelayerError,
 };
 
-<<<<<<< HEAD
-#[cfg(test)]
-use crate::chain::mock::MockChain;
 use crate::chain::psql_cosmos::PsqlChain;
 
-=======
->>>>>>> 56300430
 define_error! {
     SpawnError {
         Relayer
@@ -61,14 +56,8 @@
 
     let handle = match chain_config.r#type {
         ChainType::CosmosSdk => ChainRuntime::<CosmosSdkChain>::spawn::<Handle>(chain_config, rt),
-<<<<<<< HEAD
 
         ChainType::CosmosPsql => ChainRuntime::<PsqlChain>::spawn::<Handle>(chain_config, rt),
-
-        #[cfg(test)]
-        ChainType::Mock => ChainRuntime::<MockChain>::spawn::<Handle>(chain_config, rt),
-=======
->>>>>>> 56300430
     }
     .map_err(SpawnError::relayer)?;
 
