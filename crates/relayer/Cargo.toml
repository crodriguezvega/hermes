[package]
name         = "ibc-relayer"
version      = "0.20.0"
edition      = "2021"
license      = "Apache-2.0"
readme       = "README.md"
keywords     = ["blockchain", "consensus", "cosmos", "ibc", "tendermint"]
repository   = "https://github.com/informalsystems/hermes"
authors      = ["Informal Systems <hello@informal.systems>"]
<<<<<<< HEAD
rust-version = "1.64"
=======
rust-version = "1.65"
>>>>>>> 7bfcc1bc
description  = """
    Implementation of an IBC Relayer in Rust, as a library
"""

[package.metadata.docs.rs]
all-features = true

[features]
default   = ["flex-error/std", "flex-error/eyre_tracer"]
profiling = []
telemetry = ["ibc-telemetry"]

[dependencies]
ibc-proto         = { version = "0.21.0" }
ibc-telemetry     = { version = "0.20.0", path = "../telemetry", optional = true }
ibc-relayer-types = { version = "0.20.0", path = "../relayer-types", features = ["mocks"] }

subtle-encoding = "0.5"
humantime-serde = "1.1.1"
serde = "1.0"
serde_derive = "1.0"
thiserror = "1.0.36"
toml = "0.5"
tracing = "0.1.36"
tokio = { version = "1.0", features = ["rt-multi-thread", "time", "sync"] }
serde_json = { version = "1" }
bytes = "1.2.1"
prost = { version = "0.11" }
tonic = { version = "0.8", features = ["tls", "tls-roots"] }
futures = "0.3.25"
crossbeam-channel = "0.5.5"
k256 = { version = "0.11.5", features = ["ecdsa-core", "ecdsa", "sha256"]}
hex = "0.4"
bitcoin = { version = "0.29.1", features = ["serde"] }
tiny-bip39 = "1.0.0"
hdpath = { version = "0.6.1" }
sha2 = "0.10.6"
tiny-keccak = { version = "2.0.2", features = ["keccak"], default-features = false }
ripemd = "0.1.3"
bech32 = "0.9.1"
itertools = "0.10.5"
dirs-next = "2.0.0"
retry = { version = "2.0.0", default-features = false }
async-stream = "0.3.3"
http = "0.2.8"
flex-error = { version = "0.4.4", default-features = false }
signature = "1.6.0"
anyhow = "1.0"
semver = "1.0"
humantime = "2.1.0"
regex = "1.5.5"
moka = "0.9.4"
async-trait = "0.1.56"
uuid = { version = "1.2.1", features = ["v4"] }

[dependencies.num-bigint]
version = "0.4"
features = ["serde"]

[dependencies.num-rational]
version = "0.4.1"
features = ["num-bigint", "serde"]

[dependencies.tendermint]
version = "=0.25.0"
features = ["secp256k1"]

[dependencies.tendermint-rpc]
version = "=0.25.0"
features = ["http-client", "websocket-client"]

[dependencies.tendermint-light-client]
version = "=0.25.0"
default-features = false
features = ["rpc-client", "secp256k1", "unstable"]

[dependencies.tendermint-light-client-verifier]
version = "=0.25.0"
default-features = false

[dependencies.tendermint-proto]
version = "=0.25.0"

[dev-dependencies]
ibc-relayer-types = { version = "0.20.0", path = "../relayer-types", features = ["mocks"] }
serial_test = "0.9.0"
env_logger = "0.9.1"
tracing-subscriber = { version = "0.3.14", features = ["fmt", "env-filter", "json"] }
test-log = { version = "0.2.10", features = ["trace"] }

# Needed for generating (synthetic) light blocks.
tendermint-testgen = { version = "=0.25.0" }<|MERGE_RESOLUTION|>--- conflicted
+++ resolved
@@ -7,11 +7,7 @@
 keywords     = ["blockchain", "consensus", "cosmos", "ibc", "tendermint"]
 repository   = "https://github.com/informalsystems/hermes"
 authors      = ["Informal Systems <hello@informal.systems>"]
-<<<<<<< HEAD
-rust-version = "1.64"
-=======
 rust-version = "1.65"
->>>>>>> 7bfcc1bc
 description  = """
     Implementation of an IBC Relayer in Rust, as a library
 """
