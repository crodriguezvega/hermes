use alloc::sync::Arc;
use async_trait::async_trait;
use ibc_relayer::chain::client::ClientSettings;
use ibc_relayer::chain::endpoint::ChainStatus;
use ibc_relayer::chain::handle::ChainHandle;
use ibc_relayer::event::{
    channel_open_init_try_from_abci_event, channel_open_try_try_from_abci_event,
    connection_open_ack_try_from_abci_event, connection_open_try_try_from_abci_event,
};
use ibc_relayer_all_in_one::one_for_all::traits::chain::{OfaChain, OfaChainTypes, OfaIbcChain};
use ibc_relayer_all_in_one::one_for_all::types::runtime::OfaRuntimeWrapper;
use ibc_relayer_all_in_one::one_for_all::types::telemetry::OfaTelemetryWrapper;
use ibc_relayer_components::chain::traits::message_sender::CanSendMessages;
use ibc_relayer_components::runtime::traits::subscription::Subscription;
use ibc_relayer_runtime::tokio::context::TokioRuntimeContext;
use ibc_relayer_runtime::tokio::error::Error as TokioError;
use ibc_relayer_runtime::tokio::logger::tracing::TracingLogger;
use ibc_relayer_runtime::tokio::logger::value::LogValue;
use ibc_relayer_types::core::ics02_client::events::CLIENT_ID_ATTRIBUTE_KEY;
use ibc_relayer_types::core::ics03_connection::connection::ConnectionEnd;
use ibc_relayer_types::core::ics03_connection::version::Version as ConnectionVersion;
use ibc_relayer_types::core::ics04_channel::events::{SendPacket, WriteAcknowledgement};
use ibc_relayer_types::core::ics04_channel::packet::Packet;
use ibc_relayer_types::core::ics04_channel::packet::Sequence;
use ibc_relayer_types::core::ics04_channel::timeout::TimeoutHeight;
use ibc_relayer_types::core::ics24_host::identifier::{
    ChainId, ChannelId, ClientId, ConnectionId, PortId,
};
use ibc_relayer_types::events::IbcEventType;
use ibc_relayer_types::signer::Signer;
use ibc_relayer_types::timestamp::Timestamp;
use ibc_relayer_types::Height;
use prost::Message as _;
use tendermint::abci::Event as AbciEvent;

use crate::contexts::chain::CosmosChain;
use crate::methods::chain::query_chain_status;
use crate::methods::channel::{
    build_channel_open_ack_message, build_channel_open_ack_payload,
    build_channel_open_confirm_message, build_channel_open_confirm_payload,
    build_channel_open_init_message, build_channel_open_try_message,
    build_channel_open_try_payload, query_chain_id_from_channel_id,
};
use crate::methods::client_state::query_client_state;
use crate::methods::connection::{
    build_connection_open_ack_message, build_connection_open_ack_payload,
    build_connection_open_confirm_message, build_connection_open_confirm_payload,
    build_connection_open_init_message, build_connection_open_init_payload,
    build_connection_open_try_message, build_connection_open_try_payload,
};
use crate::methods::consensus_state::{find_consensus_state_height_before, query_consensus_state};
use crate::methods::create_client::{build_create_client_message, build_create_client_payload};
use crate::methods::event::{
    try_extract_send_packet_event, try_extract_write_acknowledgement_event,
};
use crate::methods::packet::{
    build_ack_packet_message, build_ack_packet_payload, build_receive_packet_message,
    build_receive_packet_payload, build_timeout_unordered_packet_message,
    build_timeout_unordered_packet_payload, query_is_packet_received,
    query_write_acknowledgement_event,
};
use crate::methods::unreceived_packet::{
    query_packet_commitments, query_send_packets_from_sequences, query_unreceived_packet_sequences,
};
use crate::methods::update_client::{build_update_client_message, build_update_client_payload};
use crate::traits::message::CosmosMessage;
use crate::types::channel::CosmosInitChannelOptions;
use crate::types::connection::CosmosInitConnectionOptions;
use crate::types::error::{BaseError, Error};
use crate::types::events::channel::{CosmosChannelOpenInitEvent, CosmosChannelOpenTryEvent};
use crate::types::events::client::CosmosCreateClientEvent;
use crate::types::events::connection::{
    CosmosConnectionOpenInitEvent, CosmosConnectionOpenTryEvent,
};
use crate::types::payloads::channel::{
    CosmosChannelOpenAckPayload, CosmosChannelOpenConfirmPayload, CosmosChannelOpenTryPayload,
};
use crate::types::payloads::client::{CosmosCreateClientPayload, CosmosUpdateClientPayload};
use crate::types::payloads::connection::{
    CosmosConnectionOpenAckPayload, CosmosConnectionOpenConfirmPayload,
    CosmosConnectionOpenInitPayload, CosmosConnectionOpenTryPayload,
};
use crate::types::payloads::packet::{
    CosmosAckPacketPayload, CosmosReceivePacketPayload, CosmosTimeoutUnorderedPacketPayload,
};
use crate::types::telemetry::CosmosTelemetry;
use crate::types::tendermint::{TendermintClientState, TendermintConsensusState};

#[async_trait]
impl<Chain> OfaChainTypes for CosmosChain<Chain>
where
    Chain: ChainHandle,
{
    type Error = Error;

    type Runtime = TokioRuntimeContext;

    type Logger = TracingLogger;

    type Telemetry = CosmosTelemetry;

    type Message = Arc<dyn CosmosMessage>;

    type Event = Arc<AbciEvent>;

    type ClientState = TendermintClientState;

    type ConsensusState = TendermintConsensusState;

    type Height = Height;

    type Timestamp = Timestamp;

    type ChainId = ChainId;

    type ClientId = ClientId;

    type ConnectionId = ConnectionId;

    type ChannelId = ChannelId;

    type PortId = PortId;

    type Sequence = Sequence;

    type ChainStatus = ChainStatus;

    type IncomingPacket = Packet;

    type OutgoingPacket = Packet;

    type ConnectionVersion = ConnectionVersion;

    type ConnectionDetails = ConnectionEnd;

    type CreateClientPayloadOptions = ClientSettings;

    type InitConnectionOptions = CosmosInitConnectionOptions;

    type InitChannelOptions = CosmosInitChannelOptions;

    type CreateClientPayload = CosmosCreateClientPayload;

    type CreateClientEvent = CosmosCreateClientEvent;

    type UpdateClientPayload = CosmosUpdateClientPayload;

    type ConnectionOpenInitPayload = CosmosConnectionOpenInitPayload;

    type ConnectionOpenTryPayload = CosmosConnectionOpenTryPayload;

    type ConnectionOpenAckPayload = CosmosConnectionOpenAckPayload;

    type ConnectionOpenConfirmPayload = CosmosConnectionOpenConfirmPayload;

    type ChannelOpenTryPayload = CosmosChannelOpenTryPayload;

    type ChannelOpenAckPayload = CosmosChannelOpenAckPayload;

    type ChannelOpenConfirmPayload = CosmosChannelOpenConfirmPayload;

    type ReceivePacketPayload = CosmosReceivePacketPayload;

    type AckPacketPayload = CosmosAckPacketPayload;

    type TimeoutUnorderedPacketPayload = CosmosTimeoutUnorderedPacketPayload;

    type SendPacketEvent = SendPacket;

    type WriteAcknowledgementEvent = WriteAcknowledgement;

    type ConnectionOpenInitEvent = CosmosConnectionOpenInitEvent;

    type ConnectionOpenTryEvent = CosmosConnectionOpenTryEvent;

    type ChannelOpenInitEvent = CosmosChannelOpenInitEvent;

    type ChannelOpenTryEvent = CosmosChannelOpenTryEvent;
}

#[async_trait]
impl<Chain> OfaChain for CosmosChain<Chain>
where
    Chain: ChainHandle,
{
    fn runtime(&self) -> &OfaRuntimeWrapper<TokioRuntimeContext> {
        &self.runtime
    }

    fn runtime_error(e: TokioError) -> Error {
        BaseError::tokio(e).into()
    }

    fn logger(&self) -> &TracingLogger {
        &TracingLogger
    }

    fn log_event(event: &Arc<AbciEvent>) -> LogValue<'_> {
        LogValue::Debug(event)
    }

    fn log_incoming_packet(packet: &Packet) -> LogValue<'_> {
        LogValue::Display(packet)
    }

    fn log_outgoing_packet(packet: &Packet) -> LogValue<'_> {
        LogValue::Display(packet)
    }

    fn telemetry(&self) -> &OfaTelemetryWrapper<CosmosTelemetry> {
        &self.telemetry
    }

    fn increment_height(height: &Height) -> Result<Height, Error> {
        Ok(height.increment())
    }

    fn estimate_message_size(message: &Arc<dyn CosmosMessage>) -> Result<usize, Error> {
        let raw = message
            .encode_protobuf(&Signer::dummy())
            .map_err(BaseError::encode)?;

        Ok(raw.encoded_len())
    }

    fn chain_status_height(status: &ChainStatus) -> &Height {
        &status.height
    }

    fn chain_status_timestamp(status: &ChainStatus) -> &Timestamp {
        &status.timestamp
    }

    fn try_extract_write_acknowledgement_event(
        event: &Arc<AbciEvent>,
    ) -> Option<WriteAcknowledgement> {
        try_extract_write_acknowledgement_event(event)
    }

    fn try_extract_send_packet_event(event: &Arc<AbciEvent>) -> Option<SendPacket> {
        try_extract_send_packet_event(event)
    }

    fn extract_packet_from_send_packet_event(event: &SendPacket) -> Packet {
        event.packet.clone()
    }

    fn extract_packet_from_write_acknowledgement_event(ack: &WriteAcknowledgement) -> &Packet {
        &ack.packet
    }

    fn try_extract_create_client_event(event: Arc<AbciEvent>) -> Option<CosmosCreateClientEvent> {
        let event_type = event.kind.parse().ok()?;

        if let IbcEventType::CreateClient = event_type {
            for tag in &event.attributes {
                let key = tag.key.as_str();
                let value = tag.value.as_str();
                if key == CLIENT_ID_ATTRIBUTE_KEY {
                    let client_id = value.parse().ok()?;

                    return Some(CosmosCreateClientEvent { client_id });
                }
            }

            None
        } else {
            None
        }
    }

    fn create_client_event_client_id(event: &CosmosCreateClientEvent) -> &ClientId {
        &event.client_id
    }

    fn client_state_latest_height(client_state: &TendermintClientState) -> &Height {
        &client_state.latest_height
    }

    fn try_extract_connection_open_init_event(
        event: Arc<AbciEvent>,
    ) -> Option<CosmosConnectionOpenInitEvent> {
        let event_type = event.kind.parse().ok()?;

        if let IbcEventType::OpenInitConnection = event_type {
            let open_ack_event = connection_open_ack_try_from_abci_event(&event).ok()?;

            let connection_id = open_ack_event.connection_id()?.clone();

            Some(CosmosConnectionOpenInitEvent { connection_id })
        } else {
            None
        }
    }

    fn connection_open_init_event_connection_id(
        event: &CosmosConnectionOpenInitEvent,
    ) -> &ConnectionId {
        &event.connection_id
    }

    fn try_extract_connection_open_try_event(
        event: Arc<AbciEvent>,
    ) -> Option<CosmosConnectionOpenTryEvent> {
        let event_type = event.kind.parse().ok()?;

        if let IbcEventType::OpenTryConnection = event_type {
            let open_try_event = connection_open_try_try_from_abci_event(&event).ok()?;

            let connection_id = open_try_event.connection_id()?.clone();

            Some(CosmosConnectionOpenTryEvent { connection_id })
        } else {
            None
        }
    }

    fn connection_open_try_event_connection_id(
        event: &CosmosConnectionOpenTryEvent,
    ) -> &ConnectionId {
        &event.connection_id
    }

    fn try_extract_channel_open_init_event(
        event: Arc<AbciEvent>,
    ) -> Option<CosmosChannelOpenInitEvent> {
        let event_type = event.kind.parse().ok()?;

        if let IbcEventType::OpenInitChannel = event_type {
            let open_init_event = channel_open_init_try_from_abci_event(&event).ok()?;

            let channel_id = open_init_event.channel_id()?.clone();

            Some(CosmosChannelOpenInitEvent { channel_id })
        } else {
            None
        }
    }

    fn channel_open_try_event_channel_id(event: &CosmosChannelOpenTryEvent) -> &ChannelId {
        &event.channel_id
    }

    fn try_extract_channel_open_try_event(
        event: Arc<AbciEvent>,
    ) -> Option<CosmosChannelOpenTryEvent> {
        let event_type = event.kind.parse().ok()?;

        if let IbcEventType::OpenTryChannel = event_type {
            let open_try_event = channel_open_try_try_from_abci_event(&event).ok()?;

            let channel_id = open_try_event.channel_id()?.clone();

            Some(CosmosChannelOpenTryEvent { channel_id })
        } else {
            None
        }
    }

    fn channel_open_init_event_channel_id(event: &CosmosChannelOpenInitEvent) -> &ChannelId {
        &event.channel_id
    }

    fn chain_id(&self) -> &ChainId {
        &self.chain_id
    }

    async fn send_messages(
        &self,
        messages: Vec<Arc<dyn CosmosMessage>>,
    ) -> Result<Vec<Vec<Arc<AbciEvent>>>, Error> {
        let events = self.tx_context.send_messages(messages).await?;

        Ok(events)
    }

    async fn query_chain_status(&self) -> Result<ChainStatus, Error> {
        query_chain_status(self).await
    }

    fn event_subscription(&self) -> &Arc<dyn Subscription<Item = (Height, Arc<AbciEvent>)>> {
        &self.subscription
    }

    async fn query_write_acknowledgement_event(
        &self,
        packet: &Packet,
    ) -> Result<Option<WriteAcknowledgement>, Error> {
        query_write_acknowledgement_event(self, packet).await
    }

    async fn build_create_client_payload(
        &self,
        client_settings: &ClientSettings,
    ) -> Result<CosmosCreateClientPayload, Error> {
        build_create_client_payload(self, client_settings).await
    }

    async fn build_update_client_payload(
        &self,
        trusted_height: &Height,
        target_height: &Height,
        client_state: TendermintClientState,
    ) -> Result<CosmosUpdateClientPayload, Error> {
        build_update_client_payload(self, trusted_height, target_height, client_state).await
    }

    async fn build_connection_open_init_payload(
        &self,
        _client_state: &Self::ClientState,
    ) -> Result<CosmosConnectionOpenInitPayload, Error> {
        build_connection_open_init_payload(self).await
    }

    async fn build_connection_open_try_payload(
        &self,
        _client_state: &TendermintClientState,
        height: &Height,
        client_id: &ClientId,
        connection_id: &ConnectionId,
    ) -> Result<CosmosConnectionOpenTryPayload, Error> {
        build_connection_open_try_payload(self, height, client_id, connection_id).await
    }

    async fn build_connection_open_ack_payload(
        &self,
        _client_state: &TendermintClientState,
        height: &Height,
        client_id: &ClientId,
        connection_id: &ConnectionId,
    ) -> Result<CosmosConnectionOpenAckPayload, Error> {
        build_connection_open_ack_payload(self, height, client_id, connection_id).await
    }

    async fn build_connection_open_confirm_payload(
        &self,
        _client_state: &TendermintClientState,
        height: &Height,
        client_id: &ClientId,
        connection_id: &ConnectionId,
    ) -> Result<CosmosConnectionOpenConfirmPayload, Error> {
        build_connection_open_confirm_payload(self, height, client_id, connection_id).await
    }

    async fn build_channel_open_try_payload(
        &self,
        _client_state: &TendermintClientState,
        height: &Height,
        port_id: &PortId,
        channel_id: &ChannelId,
    ) -> Result<CosmosChannelOpenTryPayload, Error> {
        build_channel_open_try_payload(self, height, port_id, channel_id).await
    }

    async fn build_channel_open_ack_payload(
        &self,
        _client_state: &TendermintClientState,
        height: &Height,
        port_id: &PortId,
        channel_id: &ChannelId,
    ) -> Result<CosmosChannelOpenAckPayload, Error> {
        build_channel_open_ack_payload(self, height, port_id, channel_id).await
    }

    async fn build_channel_open_confirm_payload(
        &self,
        _client_state: &TendermintClientState,
        height: &Height,
        port_id: &PortId,
        channel_id: &ChannelId,
    ) -> Result<CosmosChannelOpenConfirmPayload, Error> {
        build_channel_open_confirm_payload(self, height, port_id, channel_id).await
    }

    /// Construct a receive packet to be sent to a destination Cosmos
    /// chain from a source Cosmos chain.
    async fn build_receive_packet_payload(
        &self,
        _client_state: &TendermintClientState,
        height: &Height,
        packet: &Packet,
    ) -> Result<CosmosReceivePacketPayload, Error> {
        build_receive_packet_payload(self, height, packet).await
    }

    /// Construct an acknowledgement packet to be sent from a Cosmos
    /// chain that successfully received a packet from another Cosmos
    /// chain.
    async fn build_ack_packet_payload(
        &self,
        _client_state: &TendermintClientState,
        height: &Height,
        packet: &Packet,
        ack: &WriteAcknowledgement,
    ) -> Result<CosmosAckPacketPayload, Error> {
        build_ack_packet_payload(self, height, packet, ack).await
    }

    /// Construct a timeout packet message to be sent between Cosmos chains
    /// over an unordered channel in the event that a packet that originated
    /// from a source chain was not received.
    async fn build_timeout_unordered_packet_payload(
        &self,
        _client_state: &TendermintClientState,
        height: &Height,
        packet: &Packet,
    ) -> Result<CosmosTimeoutUnorderedPacketPayload, Error> {
        build_timeout_unordered_packet_payload(self, height, packet).await
    }
}

#[async_trait]
impl<Chain, Counterparty> OfaIbcChain<CosmosChain<Counterparty>> for CosmosChain<Chain>
where
    Chain: ChainHandle,
    Counterparty: ChainHandle,
{
    fn incoming_packet_src_channel_id(packet: &Packet) -> &ChannelId {
        &packet.source_channel
    }

    fn incoming_packet_dst_channel_id(packet: &Packet) -> &ChannelId {
        &packet.destination_channel
    }

    fn incoming_packet_src_port(packet: &Packet) -> &PortId {
        &packet.source_port
    }

    fn incoming_packet_dst_port(packet: &Packet) -> &PortId {
        &packet.destination_port
    }

    fn incoming_packet_sequence(packet: &Packet) -> &Sequence {
        &packet.sequence
    }

    fn incoming_packet_timeout_height(packet: &Packet) -> Option<&Height> {
        match &packet.timeout_height {
            TimeoutHeight::Never => None,
            TimeoutHeight::At(h) => Some(h),
        }
    }

    fn incoming_packet_timeout_timestamp(packet: &Packet) -> &Timestamp {
        &packet.timeout_timestamp
    }

    fn outgoing_packet_src_channel_id(packet: &Packet) -> &ChannelId {
        &packet.source_channel
    }

    fn outgoing_packet_dst_channel_id(packet: &Packet) -> &ChannelId {
        &packet.destination_channel
    }

    fn outgoing_packet_src_port(packet: &Packet) -> &PortId {
        &packet.source_port
    }

    fn outgoing_packet_dst_port(packet: &Packet) -> &PortId {
        &packet.destination_port
    }

    fn outgoing_packet_sequence(packet: &Packet) -> &Sequence {
        &packet.sequence
    }

    fn outgoing_packet_timeout_height(packet: &Packet) -> Option<&Height> {
        match &packet.timeout_height {
            TimeoutHeight::Never => None,
            TimeoutHeight::At(h) => Some(h),
        }
    }

    fn outgoing_packet_timeout_timestamp(packet: &Packet) -> &Timestamp {
        &packet.timeout_timestamp
    }

    fn counterparty_message_height_for_update_client(
        message: &Arc<dyn CosmosMessage>,
    ) -> Option<Height> {
        message.counterparty_message_height_for_update_client()
    }

    async fn query_chain_id_from_channel_id(
        &self,
        channel_id: &ChannelId,
        port_id: &PortId,
    ) -> Result<ChainId, Error> {
        query_chain_id_from_channel_id(self, channel_id, port_id).await
    }

    async fn query_client_state(
        &self,
        client_id: &ClientId,
    ) -> Result<TendermintClientState, Error> {
        query_client_state(self, client_id).await
    }

    async fn query_consensus_state(
        &self,
        client_id: &ClientId,
        height: &Height,
    ) -> Result<TendermintConsensusState, Error> {
        query_consensus_state(self, client_id, height).await
    }

    async fn query_is_packet_received(
        &self,
        port_id: &PortId,
        channel_id: &ChannelId,
        sequence: &Sequence,
    ) -> Result<bool, Error> {
        query_is_packet_received(self, port_id, channel_id, sequence).await
    }

<<<<<<< HEAD
=======
    /// Query the sequences of the packets that the chain has committed to be
    /// sent to the counterparty chain, of which the full packet relaying is not
    /// yet completed. Once the chain receives the ack from the counterparty
    /// chain, a given sequence should be removed from the packet commitment list.
    async fn query_packet_commitments(
        &self,
        channel_id: &ChannelId,
        port_id: &PortId,
    ) -> Result<(Vec<Sequence>, Height), Error> {
        query_packet_commitments(self, channel_id, port_id).await
    }

    /// Given a list of counterparty commitment sequences,
    /// return a filtered list of sequences which the chain
    /// has not received the packet from the counterparty chain.
    async fn query_unreceived_packet_sequences(
        &self,
        channel_id: &ChannelId,
        port_id: &PortId,
        sequences: &[Sequence],
    ) -> Result<Vec<Sequence>, Self::Error> {
        query_unreceived_packet_sequences(self, channel_id, port_id, sequences).await
    }

    /// Given a list of sequences, a channel and port will query a list of outgoing
    /// packets which have not been relayed.
    async fn query_send_packets_from_sequences(
        &self,
        channel_id: &ChannelId,
        port_id: &PortId,
        counterparty_channel_id: &ChannelId,
        counterparty_port_id: &PortId,
        sequences: &[Sequence],
        // The height is given to query the packets from a specific height.
        // This height should be the same as the query height from the
        // `CanQueryPacketCommitments` made on the same chain.
        height: &Height,
    ) -> Result<Vec<Packet>, Self::Error> {
        query_send_packets_from_sequences(
            self,
            channel_id,
            port_id,
            counterparty_channel_id,
            counterparty_port_id,
            sequences,
            height,
        )
        .await
    }

    /// Construct a receive packet to be sent to a destination Cosmos
    /// chain from a source Cosmos chain.
    async fn build_receive_packet_payload(
        &self,
        height: &Height,
        packet: &Packet,
    ) -> Result<CosmosReceivePacketPayload, Error> {
        build_receive_packet_payload(self, height, packet).await
    }

>>>>>>> 9c1bcf06
    async fn build_receive_packet_message(
        &self,
        packet: &Packet,
        payload: CosmosReceivePacketPayload,
    ) -> Result<Arc<dyn CosmosMessage>, Error> {
        build_receive_packet_message(packet, payload)
    }

    async fn build_ack_packet_message(
        &self,
        packet: &Packet,
        payload: CosmosAckPacketPayload,
    ) -> Result<Arc<dyn CosmosMessage>, Error> {
        build_ack_packet_message(packet, payload)
    }

    async fn build_timeout_unordered_packet_message(
        &self,
        packet: &Packet,
        payload: CosmosTimeoutUnorderedPacketPayload,
    ) -> Result<Arc<dyn CosmosMessage>, Error> {
        build_timeout_unordered_packet_message(packet, payload)
    }

    async fn build_create_client_message(
        &self,
        payload: CosmosCreateClientPayload,
    ) -> Result<Arc<dyn CosmosMessage>, Error> {
        build_create_client_message(payload)
    }

    async fn build_update_client_message(
        &self,
        client_id: &ClientId,
        payload: CosmosUpdateClientPayload,
    ) -> Result<Vec<Arc<dyn CosmosMessage>>, Error> {
        build_update_client_message(client_id, payload)
    }

    async fn find_consensus_state_height_before(
        &self,
        client_id: &ClientId,
        target_height: &Height,
    ) -> Result<Height, Error> {
        find_consensus_state_height_before(self, client_id, target_height).await
    }

    async fn build_connection_open_init_message(
        &self,
        client_id: &ClientId,
        counterparty_client_id: &ClientId,
        init_connection_options: &CosmosInitConnectionOptions,
        counterparty_payload: CosmosConnectionOpenInitPayload,
    ) -> Result<Arc<dyn CosmosMessage>, Error> {
        build_connection_open_init_message(
            self,
            client_id,
            counterparty_client_id,
            init_connection_options,
            counterparty_payload,
        )
        .await
    }

    async fn build_connection_open_try_message(
        &self,
        client_id: &ClientId,
        counterparty_client_id: &ClientId,
        counterparty_connection_id: &ConnectionId,
        counterparty_payload: CosmosConnectionOpenTryPayload,
    ) -> Result<Arc<dyn CosmosMessage>, Error> {
        build_connection_open_try_message(
            client_id,
            counterparty_client_id,
            counterparty_connection_id,
            counterparty_payload,
        )
    }

    async fn build_connection_open_ack_message(
        &self,
        connection_id: &ConnectionId,
        counterparty_connection_id: &ConnectionId,
        counterparty_payload: CosmosConnectionOpenAckPayload,
    ) -> Result<Arc<dyn CosmosMessage>, Error> {
        build_connection_open_ack_message(
            connection_id,
            counterparty_connection_id,
            counterparty_payload,
        )
    }

    async fn build_connection_open_confirm_message(
        &self,
        connection_id: &ConnectionId,
        counterparty_payload: CosmosConnectionOpenConfirmPayload,
    ) -> Result<Arc<dyn CosmosMessage>, Error> {
        build_connection_open_confirm_message(connection_id, counterparty_payload)
    }

    async fn build_channel_open_init_message(
        &self,
        port_id: &PortId,
        counterparty_port_id: &PortId,
        init_channel_options: &CosmosInitChannelOptions,
    ) -> Result<Arc<dyn CosmosMessage>, Error> {
        build_channel_open_init_message(port_id, counterparty_port_id, init_channel_options)
    }

    async fn build_channel_open_try_message(
        &self,
        port_id: &PortId,
        counterparty_port_id: &PortId,
        counterparty_channel_id: &ChannelId,
        counterparty_payload: CosmosChannelOpenTryPayload,
    ) -> Result<Arc<dyn CosmosMessage>, Error> {
        build_channel_open_try_message(
            port_id,
            counterparty_port_id,
            counterparty_channel_id,
            counterparty_payload,
        )
    }

    async fn build_channel_open_ack_message(
        &self,
        port_id: &PortId,
        channel_id: &ChannelId,
        counterparty_channel_id: &ChannelId,
        counterparty_payload: CosmosChannelOpenAckPayload,
    ) -> Result<Arc<dyn CosmosMessage>, Error> {
        build_channel_open_ack_message(
            port_id,
            channel_id,
            counterparty_channel_id,
            counterparty_payload,
        )
    }

    async fn build_channel_open_confirm_message(
        &self,
        port_id: &PortId,
        channel_id: &ChannelId,
        counterparty_payload: CosmosChannelOpenConfirmPayload,
    ) -> Result<Arc<dyn CosmosMessage>, Error> {
        build_channel_open_confirm_message(port_id, channel_id, counterparty_payload)
    }
}<|MERGE_RESOLUTION|>--- conflicted
+++ resolved
@@ -615,8 +615,6 @@
         query_is_packet_received(self, port_id, channel_id, sequence).await
     }
 
-<<<<<<< HEAD
-=======
     /// Query the sequences of the packets that the chain has committed to be
     /// sent to the counterparty chain, of which the full packet relaying is not
     /// yet completed. Once the chain receives the ack from the counterparty
@@ -667,17 +665,6 @@
         .await
     }
 
-    /// Construct a receive packet to be sent to a destination Cosmos
-    /// chain from a source Cosmos chain.
-    async fn build_receive_packet_payload(
-        &self,
-        height: &Height,
-        packet: &Packet,
-    ) -> Result<CosmosReceivePacketPayload, Error> {
-        build_receive_packet_payload(self, height, packet).await
-    }
-
->>>>>>> 9c1bcf06
     async fn build_receive_packet_message(
         &self,
         packet: &Packet,
