--- conflicted
+++ resolved
@@ -425,8 +425,6 @@
         sequence: &Counterparty::Sequence,
     ) -> Result<bool, Self::Error>;
 
-<<<<<<< HEAD
-=======
     /// Query the sequences of the packets that the chain has committed to be
     /// sent to the counterparty chain, of which the full packet relaying is not
     /// yet completed. Once the chain receives the ack from the counterparty
@@ -462,13 +460,6 @@
         height: &Self::Height,
     ) -> Result<Vec<Self::OutgoingPacket>, Self::Error>;
 
-    async fn build_receive_packet_payload(
-        &self,
-        height: &Self::Height,
-        packet: &Self::OutgoingPacket,
-    ) -> Result<Self::ReceivePacketPayload, Self::Error>;
-
->>>>>>> 9c1bcf06
     async fn build_receive_packet_message(
         &self,
         packet: &Self::IncomingPacket,
