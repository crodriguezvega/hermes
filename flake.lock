{
  "nodes": {
    "akash-src": {
      "flake": false,
      "locked": {
        "lastModified": 1648485085,
        "narHash": "sha256-33FPy0dn6QuqneEqZYkFoCRm9agG7PE+9C/pYH9Gwx4=",
        "owner": "ovrclk",
        "repo": "akash",
        "rev": "5b8b6bbede6c9fbb2df1ca536b8edfcf5652adf8",
        "type": "github"
      },
      "original": {
        "owner": "ovrclk",
        "ref": "v0.15.0-rc17",
        "repo": "akash",
        "type": "github"
      }
    },
    "apalache-src": {
      "flake": false,
      "locked": {
        "lastModified": 1650241137,
        "narHash": "sha256-15jzwbBc7ByxHJbpHmIukSNvih9oxTXeinNamgXirCU=",
        "owner": "informalsystems",
        "repo": "apalache",
        "rev": "40d9ec66b3defe8e72803ca9241a73366497eeee",
        "type": "github"
      },
      "original": {
        "owner": "informalsystems",
        "ref": "v0.24.0",
        "repo": "apalache",
        "type": "github"
      }
    },
    "centauri-src": {
      "flake": false,
      "locked": {
        "lastModified": 1689290261,
        "narHash": "sha256-S3zu7pSUF+7jnu06Fj4Co/eUe1wYEB+3CyZoN1sYUdA=",
        "owner": "dzmitry-lahoda-forks",
        "repo": "composable-centauri",
        "rev": "6b8d9fa640d7e5e0986b637bfec4a74c87ced280",
        "type": "github"
      },
      "original": {
        "owner": "dzmitry-lahoda-forks",
        "repo": "composable-centauri",
        "rev": "6b8d9fa640d7e5e0986b637bfec4a74c87ced280",
        "type": "github"
      }
    },
    "cosmos-nix": {
      "inputs": {
        "akash-src": "akash-src",
        "apalache-src": "apalache-src",
        "centauri-src": "centauri-src",
        "cosmos-sdk-src": "cosmos-sdk-src",
        "cosmwasm-src": "cosmwasm-src",
        "crescent-src": "crescent-src",
        "evmos-src": "evmos-src",
        "flake-utils": "flake-utils",
        "gaia-main-src": "gaia-main-src",
        "gaia5-src": "gaia5-src",
        "gaia6-ordered-src": "gaia6-ordered-src",
        "gaia6-src": "gaia6-src",
        "gaia7-src": "gaia7-src",
        "gaia8-src": "gaia8-src",
        "gaia9-src": "gaia9-src",
        "gex-src": "gex-src",
        "hermes-src": "hermes-src",
        "ibc-go-v2-src": "ibc-go-v2-src",
        "ibc-go-v3-src": "ibc-go-v3-src",
        "ibc-go-v4-src": "ibc-go-v4-src",
        "ibc-go-v5-src": "ibc-go-v5-src",
        "ibc-go-v6-src": "ibc-go-v6-src",
        "ibc-go-v7-channel-upgrade-src": "ibc-go-v7-channel-upgrade-src",
        "ibc-go-v7-src": "ibc-go-v7-src",
        "ibc-rs-src": "ibc-rs-src",
        "ica-src": "ica-src",
        "ignite-cli-src": "ignite-cli-src",
        "interchain-security-src": "interchain-security-src",
        "iris-src": "iris-src",
        "ixo-src": "ixo-src",
        "juno-src": "juno-src",
        "migaloo-src": "migaloo-src",
        "neutron-src": "neutron-src",
        "nix-std": "nix-std",
        "nixpkgs": "nixpkgs",
        "osmosis-src": "osmosis-src",
        "osmosis6-src": "osmosis6-src",
        "osmosis7-src": "osmosis7-src",
        "osmosis8-src": "osmosis8-src",
        "pre-commit-hooks": "pre-commit-hooks",
        "regen-src": "regen-src",
        "relayer-src": "relayer-src",
        "rust-overlay": "rust-overlay",
        "sbt-derivation": "sbt-derivation",
        "sconfig-src": "sconfig-src",
        "sentinel-src": "sentinel-src",
        "sifchain-src": "sifchain-src",
        "stargaze-src": "stargaze-src",
        "stoml-src": "stoml-src",
        "stride-consumer-src": "stride-consumer-src",
        "stride-src": "stride-src",
        "terra-src": "terra-src",
        "ts-relayer-src": "ts-relayer-src",
        "umee-src": "umee-src",
        "wasmd-src": "wasmd-src",
        "wasmd_next-src": "wasmd_next-src",
        "wasmvm_0_16_3-src": "wasmvm_0_16_3-src",
        "wasmvm_1-src": "wasmvm_1-src",
        "wasmvm_1_1_1-src": "wasmvm_1_1_1-src",
        "wasmvm_1_1_2-src": "wasmvm_1_1_2-src",
        "wasmvm_1_2_3-src": "wasmvm_1_2_3-src",
        "wasmvm_1_2_4-src": "wasmvm_1_2_4-src",
        "wasmvm_1_beta7-src": "wasmvm_1_beta7-src"
      },
      "locked": {
<<<<<<< HEAD
        "lastModified": 1690194431,
        "narHash": "sha256-9ojIz20Wi54zjHaWjXUiTKZw3N3YhqGgpznbh+K/+D4=",
        "owner": "informalsystems",
        "repo": "cosmos.nix",
        "rev": "b8297d709f92a6b6cff5c9cd84d5d30e538f2224",
=======
        "lastModified": 1690188204,
        "narHash": "sha256-b1na7/tipiaLQdmAelpyYBpqcHrI+SIrKETZK0j93PA=",
        "owner": "informalsystems",
        "repo": "cosmos.nix",
        "rev": "425e5a99fcfbe78ccd4f65865bcf8f9f8bfd0728",
>>>>>>> dfae3843
        "type": "github"
      },
      "original": {
        "owner": "informalsystems",
        "ref": "ibc-go-channel-upgrade",
        "repo": "cosmos.nix",
        "type": "github"
      }
    },
    "cosmos-sdk-src": {
      "flake": false,
      "locked": {
        "lastModified": 1658846655,
        "narHash": "sha256-Xs83vbgt4+YH2LRJx7692nIjRBr5QCYoUHI17njsjlw=",
        "owner": "cosmos",
        "repo": "cosmos-sdk",
        "rev": "a1143138716b64bc4fa0aa53c0f0fa59eb675bb7",
        "type": "github"
      },
      "original": {
        "owner": "cosmos",
        "ref": "v0.46.0",
        "repo": "cosmos-sdk",
        "type": "github"
      }
    },
    "cosmwasm-src": {
      "flake": false,
      "locked": {
        "lastModified": 1685975182,
        "narHash": "sha256-6uhJijuDPXvEZG8mKBGyswsj/JR75Ui713BVx4XD7WI=",
        "owner": "CosmWasm",
        "repo": "cosmwasm",
        "rev": "b8e9c03e744e8b84174477e20eb934529cad41e7",
        "type": "github"
      },
      "original": {
        "owner": "CosmWasm",
        "ref": "v1.2.6",
        "repo": "cosmwasm",
        "type": "github"
      }
    },
    "crescent-src": {
      "flake": false,
      "locked": {
        "lastModified": 1647869429,
        "narHash": "sha256-c1xiTB/HgtQJSwD3ccFQIoSHPbJK6rf1nSjnM3r0oCE=",
        "owner": "crescent-network",
        "repo": "crescent",
        "rev": "01980cfd06b06786109eaba78c154e6db1adc3d6",
        "type": "github"
      },
      "original": {
        "owner": "crescent-network",
        "ref": "v1.0.0-rc3",
        "repo": "crescent",
        "type": "github"
      }
    },
    "evmos-src": {
      "flake": false,
      "locked": {
        "lastModified": 1666728289,
        "narHash": "sha256-hMry1q+31jqSe0krg880LIMcz0xgftB3mwfywWoLX3w=",
        "owner": "tharsis",
        "repo": "evmos",
        "rev": "80c38f659a65a983b221e2a568c6172b8ac3bffc",
        "type": "github"
      },
      "original": {
        "owner": "tharsis",
        "ref": "v9.1.0",
        "repo": "evmos",
        "type": "github"
      }
    },
    "flake-compat": {
      "flake": false,
      "locked": {
        "lastModified": 1673956053,
        "narHash": "sha256-4gtG9iQuiKITOjNQQeQIpoIB6b16fm+504Ch3sNKLd8=",
        "owner": "edolstra",
        "repo": "flake-compat",
        "rev": "35bb57c0c8d8b62bbfd284272c928ceb64ddbde9",
        "type": "github"
      },
      "original": {
        "owner": "edolstra",
        "repo": "flake-compat",
        "type": "github"
      }
    },
    "flake-utils": {
      "locked": {
        "lastModified": 1649676176,
        "narHash": "sha256-OWKJratjt2RW151VUlJPRALb7OU2S5s+f0vLj4o1bHM=",
        "owner": "numtide",
        "repo": "flake-utils",
        "rev": "a4b154ebbdc88c8498a5c7b01589addc9e9cb678",
        "type": "github"
      },
      "original": {
        "owner": "numtide",
        "repo": "flake-utils",
        "type": "github"
      }
    },
    "flake-utils_2": {
      "inputs": {
        "systems": "systems"
      },
      "locked": {
        "lastModified": 1681202837,
        "narHash": "sha256-H+Rh19JDwRtpVPAWp64F+rlEtxUWBAQW28eAi3SRSzg=",
        "owner": "numtide",
        "repo": "flake-utils",
        "rev": "cfacdce06f30d2b68473a46042957675eebb3401",
        "type": "github"
      },
      "original": {
        "owner": "numtide",
        "repo": "flake-utils",
        "type": "github"
      }
    },
    "flake-utils_3": {
      "inputs": {
        "systems": "systems_2"
      },
      "locked": {
        "lastModified": 1689068808,
        "narHash": "sha256-6ixXo3wt24N/melDWjq70UuHQLxGV8jZvooRanIHXw0=",
        "owner": "numtide",
        "repo": "flake-utils",
        "rev": "919d646de7be200f3bf08cb76ae1f09402b6f9b4",
        "type": "github"
      },
      "original": {
        "owner": "numtide",
        "repo": "flake-utils",
        "type": "github"
      }
    },
    "gaia-main-src": {
      "flake": false,
      "locked": {
        "lastModified": 1664958609,
        "narHash": "sha256-w9tJJXimf0AhYhgColCjdHGh14sAId0Svtz/hHNYNlI=",
        "owner": "cosmos",
        "repo": "gaia",
        "rev": "4d3a104f6ce6f441e6588cdb8fa6e600396ad3ac",
        "type": "github"
      },
      "original": {
        "owner": "cosmos",
        "repo": "gaia",
        "type": "github"
      }
    },
    "gaia5-src": {
      "flake": false,
      "locked": {
        "lastModified": 1634231239,
        "narHash": "sha256-NfR9GRBNBlm5hB3lFea+Vlf4dkapZIZg0sZuyOX2cn8=",
        "owner": "cosmos",
        "repo": "gaia",
        "rev": "b72cc994f7156c8a8991e6beed2dde84ad274588",
        "type": "github"
      },
      "original": {
        "owner": "cosmos",
        "ref": "v5.0.8",
        "repo": "gaia",
        "type": "github"
      }
    },
    "gaia6-ordered-src": {
      "flake": false,
      "locked": {
        "lastModified": 1648034337,
        "narHash": "sha256-yw3WUCLRvn46xlWAnk6nBmvc3T91aryvBcOOfJ2ocPA=",
        "owner": "informalsystems",
        "repo": "gaia",
        "rev": "d9e61fb98308dea2e02e8c6c6a9ab969dc240cc7",
        "type": "github"
      },
      "original": {
        "owner": "informalsystems",
        "ref": "v6.0.4-ordered",
        "repo": "gaia",
        "type": "github"
      }
    },
    "gaia6-src": {
      "flake": false,
      "locked": {
        "lastModified": 1646904235,
        "narHash": "sha256-JdD0DTdMo05ggGvpHN5hugEEtGA0/WQ4bhbryDlfGXo=",
        "owner": "cosmos",
        "repo": "gaia",
        "rev": "305668ab9d962431c79d718bb0ffdeec77a46439",
        "type": "github"
      },
      "original": {
        "owner": "cosmos",
        "ref": "v6.0.4",
        "repo": "gaia",
        "type": "github"
      }
    },
    "gaia7-src": {
      "flake": false,
      "locked": {
        "lastModified": 1665762684,
        "narHash": "sha256-hsDqDASwTPIb1BGOqa9nu4C5Y5q3hBoXYhkAFY7B9Cs=",
        "owner": "cosmos",
        "repo": "gaia",
        "rev": "5db8fcc9a229730f5115bed82d0f85b6db7184b4",
        "type": "github"
      },
      "original": {
        "owner": "cosmos",
        "ref": "v7.1.0",
        "repo": "gaia",
        "type": "github"
      }
    },
    "gaia8-src": {
      "flake": false,
      "locked": {
        "lastModified": 1676667875,
        "narHash": "sha256-8XPcJRQEQDtTbGFg0pWexkNdWESn1FoKvz4T2Z8UPDw=",
        "owner": "cosmos",
        "repo": "gaia",
        "rev": "890ab3aa2e5788537b0d2ebc9bafdc968340e0e5",
        "type": "github"
      },
      "original": {
        "owner": "cosmos",
        "ref": "v8.0.1",
        "repo": "gaia",
        "type": "github"
      }
    },
    "gaia9-src": {
      "flake": false,
      "locked": {
        "lastModified": 1681924944,
        "narHash": "sha256-UIM6yfqs1yZZ2BO/bBB43pPYSW1IzaYsk2f500tDYzA=",
        "owner": "cosmos",
        "repo": "gaia",
        "rev": "05b6b87d3c9121e933eab437772ea56f33ae268f",
        "type": "github"
      },
      "original": {
        "owner": "cosmos",
        "ref": "v9.0.3",
        "repo": "gaia",
        "type": "github"
      }
    },
    "gex-src": {
      "flake": false,
      "locked": {
        "lastModified": 1660333522,
        "narHash": "sha256-7jtCpOTHamXAInfKYkMIDFKF4lViuPkusThj4ggGUbg=",
        "owner": "cosmos",
        "repo": "gex",
        "rev": "bc168741b2019745d343606d31b5c274f216fc3f",
        "type": "github"
      },
      "original": {
        "owner": "cosmos",
        "repo": "gex",
        "rev": "bc168741b2019745d343606d31b5c274f216fc3f",
        "type": "github"
      }
    },
    "gitignore": {
      "inputs": {
        "nixpkgs": [
          "cosmos-nix",
          "pre-commit-hooks",
          "nixpkgs"
        ]
      },
      "locked": {
        "lastModified": 1660459072,
        "narHash": "sha256-8DFJjXG8zqoONA1vXtgeKXy68KdJL5UaXR8NtVMUbx8=",
        "owner": "hercules-ci",
        "repo": "gitignore.nix",
        "rev": "a20de23b925fd8264fd7fad6454652e142fd7f73",
        "type": "github"
      },
      "original": {
        "owner": "hercules-ci",
        "repo": "gitignore.nix",
        "type": "github"
      }
    },
    "hermes-src": {
      "flake": false,
      "locked": {
        "lastModified": 1689751768,
        "narHash": "sha256-yq+jdHSwUejMA1hURSHWHJ8QSyhDdnhpKE+tejgWSSE=",
        "owner": "informalsystems",
        "repo": "hermes",
        "rev": "1c1cf02988db67507de7d484e1a7f317fe494d6c",
        "type": "github"
      },
      "original": {
        "owner": "informalsystems",
        "ref": "v1.6.0",
        "repo": "hermes",
        "type": "github"
      }
    },
    "ibc-go-v2-src": {
      "flake": false,
      "locked": {
        "lastModified": 1663274791,
        "narHash": "sha256-LuJvlXmGRyJAiM6+uk+NuamjIsEqMqF20twBmB0p8+k=",
        "owner": "cosmos",
        "repo": "ibc-go",
        "rev": "e45fa32d1cf91c36807428f688d8e2ec88947940",
        "type": "github"
      },
      "original": {
        "owner": "cosmos",
        "ref": "v2.4.1",
        "repo": "ibc-go",
        "type": "github"
      }
    },
    "ibc-go-v3-src": {
      "flake": false,
      "locked": {
        "lastModified": 1663683283,
        "narHash": "sha256-Er24B1unLYR/gG4JSrV+vZ/cPD6t7OFvtqp7AJCtDSE=",
        "owner": "cosmos",
        "repo": "ibc-go",
        "rev": "250157f3fd40abaf9f8f1452cd78bf3304c38c72",
        "type": "github"
      },
      "original": {
        "owner": "cosmos",
        "ref": "v3.3.0",
        "repo": "ibc-go",
        "type": "github"
      }
    },
    "ibc-go-v4-src": {
      "flake": false,
      "locked": {
        "lastModified": 1667809128,
        "narHash": "sha256-R1/AH6laXdaMftgwnV4t/pL3QoKnZ1UaBGoqOipOvQI=",
        "owner": "cosmos",
        "repo": "ibc-go",
        "rev": "ecb845d5e43f53decf48f8ed88c7847a9a4375cb",
        "type": "github"
      },
      "original": {
        "owner": "cosmos",
        "ref": "v4.2.0",
        "repo": "ibc-go",
        "type": "github"
      }
    },
    "ibc-go-v5-src": {
      "flake": false,
      "locked": {
        "lastModified": 1668024626,
        "narHash": "sha256-+Z78PyGODLr2Y5G8evubsoQE3tyUcxCHJDsLXKTmdlI=",
        "owner": "cosmos",
        "repo": "ibc-go",
        "rev": "c0acd5bd1778f2b7ecdf593006f56bd3e273bd49",
        "type": "github"
      },
      "original": {
        "owner": "cosmos",
        "ref": "v5.1.0",
        "repo": "ibc-go",
        "type": "github"
      }
    },
    "ibc-go-v6-src": {
      "flake": false,
      "locked": {
        "lastModified": 1671525236,
        "narHash": "sha256-V8kUNwgNfx1tZJazlnaTF6wBb7ztueh1KrAGgiP8hCM=",
        "owner": "cosmos",
        "repo": "ibc-go",
        "rev": "d34cef7e075dda1a24a0a3e9b6d3eff406cc606c",
        "type": "github"
      },
      "original": {
        "owner": "cosmos",
        "ref": "v6.1.0",
        "repo": "ibc-go",
        "type": "github"
      }
    },
    "ibc-go-v7-channel-upgrade-src": {
      "flake": false,
      "locked": {
        "lastModified": 1689769107,
        "narHash": "sha256-BadLMNoREpix9Bko7I9PhdkhIMjCoco8opO7HvWnbBs=",
        "owner": "cosmos",
        "repo": "ibc-go",
        "rev": "82ea9531e24855ef52e2dae629d579583a0e830f",
        "type": "github"
      },
      "original": {
        "owner": "cosmos",
        "repo": "ibc-go",
        "rev": "82ea9531e24855ef52e2dae629d579583a0e830f",
        "type": "github"
      }
    },
    "ibc-go-v7-src": {
      "flake": false,
      "locked": {
        "lastModified": 1686298823,
        "narHash": "sha256-8ModVWpRWbwWQLj5BCCopn7vpOJjFp4ISESCCp4pqWQ=",
        "owner": "cosmos",
        "repo": "ibc-go",
        "rev": "000e9d20b15b3c6939cefc0e26daa4b64c1be8fb",
        "type": "github"
      },
      "original": {
        "owner": "cosmos",
        "ref": "v7.1.0",
        "repo": "ibc-go",
        "type": "github"
      }
    },
    "ibc-rs-src": {
      "flake": false,
      "locked": {
        "lastModified": 1661171856,
        "narHash": "sha256-M9KsPQdvyTArDe3sTi29+gfs69KHtpoNYLgI7IHYo9U=",
        "owner": "informalsystems",
        "repo": "ibc-rs",
        "rev": "ed4dd8c8b4ebd695730de2a1c69f3011cb179352",
        "type": "github"
      },
      "original": {
        "owner": "informalsystems",
        "ref": "v1.0.0",
        "repo": "ibc-rs",
        "type": "github"
      }
    },
    "ica-src": {
      "flake": false,
      "locked": {
        "lastModified": 1647255020,
        "narHash": "sha256-Ah5pivnAmk3W0fLWnrBbi84tqwJYQETSILSvNVH6fI8=",
        "owner": "cosmos",
        "repo": "interchain-accounts-demo",
        "rev": "09b6a493a84a135f395d74d5ec82ea983617a714",
        "type": "github"
      },
      "original": {
        "owner": "cosmos",
        "repo": "interchain-accounts-demo",
        "type": "github"
      }
    },
    "ignite-cli-src": {
      "flake": false,
      "locked": {
        "lastModified": 1662991379,
        "narHash": "sha256-sVgIjecswxD8OBXRXoVk2BNsTXzUcYAb6QZk0rVrQqo=",
        "owner": "ignite",
        "repo": "cli",
        "rev": "21c6430cfcc17c69885524990c448d4a3f56461c",
        "type": "github"
      },
      "original": {
        "owner": "ignite",
        "ref": "v0.24.0",
        "repo": "cli",
        "type": "github"
      }
    },
    "interchain-security-src": {
      "flake": false,
      "locked": {
        "lastModified": 1662985265,
        "narHash": "sha256-MhH5R1eEKel8nX1UIw4PAsSTPraP7ivrPU/+StqaD6U=",
        "owner": "cosmos",
        "repo": "interchain-security",
        "rev": "1162655c89221588d4b440717b2ca1c65170aec2",
        "type": "github"
      },
      "original": {
        "owner": "cosmos",
        "ref": "v0.1.4",
        "repo": "interchain-security",
        "type": "github"
      }
    },
    "iris-src": {
      "flake": false,
      "locked": {
        "lastModified": 1618986686,
        "narHash": "sha256-1nPJOuYeGjzBYFCS0IiC5j9TJd5KVa9IL0kROks328E=",
        "owner": "irisnet",
        "repo": "irishub",
        "rev": "53e156b2ee7eeb0b9d5b263066d0d3c88a1af736",
        "type": "github"
      },
      "original": {
        "owner": "irisnet",
        "ref": "v1.1.1",
        "repo": "irishub",
        "type": "github"
      }
    },
    "ixo-src": {
      "flake": false,
      "locked": {
        "lastModified": 1645476442,
        "narHash": "sha256-Ewp9UyoH6z7YGrcXVpYJveRvDq02c1mNZj2hzlOoW8s=",
        "owner": "ixofoundation",
        "repo": "ixo-blockchain",
        "rev": "2bef5d79205057be71677837dc1174be848e13e9",
        "type": "github"
      },
      "original": {
        "owner": "ixofoundation",
        "ref": "v0.18.0-rc1",
        "repo": "ixo-blockchain",
        "type": "github"
      }
    },
    "juno-src": {
      "flake": false,
      "locked": {
        "lastModified": 1679292088,
        "narHash": "sha256-9xWOnlqjJWY7dyICYjl1Fmqi27352TF9ihcbZBI/Dps=",
        "owner": "CosmosContracts",
        "repo": "juno",
        "rev": "1f392744afd9829f3f7837fe6f13800a19bad961",
        "type": "github"
      },
      "original": {
        "owner": "CosmosContracts",
        "ref": "v13.0.1",
        "repo": "juno",
        "type": "github"
      }
    },
    "migaloo-src": {
      "flake": false,
      "locked": {
        "lastModified": 1681833529,
        "narHash": "sha256-7sOAcUcc1HpZgLjjdiNuXeXCq9vB9EXCMY4YIT1MAgU=",
        "owner": "White-Whale-Defi-Platform",
        "repo": "migaloo-chain",
        "rev": "129e6fecd377614123f2af33417f9e31accf195f",
        "type": "github"
      },
      "original": {
        "owner": "White-Whale-Defi-Platform",
        "ref": "v2.0.2",
        "repo": "migaloo-chain",
        "type": "github"
      }
    },
    "neutron-src": {
      "flake": false,
      "locked": {
        "lastModified": 1685114240,
        "narHash": "sha256-xHi4W4fOT3kTmkPEKdGp6JbzKQELdWy9PIn0qsZhprY=",
        "owner": "neutron-org",
        "repo": "neutron",
        "rev": "3c8dde1ff524551e24295d393a3913c25199d265",
        "type": "github"
      },
      "original": {
        "owner": "neutron-org",
        "ref": "v1.0.2",
        "repo": "neutron",
        "type": "github"
      }
    },
    "nix-std": {
      "locked": {
        "lastModified": 1658944356,
        "narHash": "sha256-+nBrRSPsDIjrmLfLdiB/a22Gj4bhEF53ubWN0z33NJo=",
        "owner": "chessai",
        "repo": "nix-std",
        "rev": "9500903a19ef2720469578de0e10ce9e66623bdf",
        "type": "github"
      },
      "original": {
        "owner": "chessai",
        "repo": "nix-std",
        "type": "github"
      }
    },
    "nixpkgs": {
      "locked": {
        "lastModified": 1673947312,
        "narHash": "sha256-xx/2nRwRy3bXrtry6TtydKpJpqHahjuDB5sFkQ/XNDE=",
        "owner": "nixos",
        "repo": "nixpkgs",
        "rev": "2d38b664b4400335086a713a0036aafaa002c003",
        "type": "github"
      },
      "original": {
        "owner": "nixos",
        "ref": "nixpkgs-unstable",
        "repo": "nixpkgs",
        "type": "github"
      }
    },
    "nixpkgs-stable": {
      "locked": {
        "lastModified": 1673800717,
        "narHash": "sha256-SFHraUqLSu5cC6IxTprex/nTsI81ZQAtDvlBvGDWfnA=",
        "owner": "NixOS",
        "repo": "nixpkgs",
        "rev": "2f9fd351ec37f5d479556cd48be4ca340da59b8f",
        "type": "github"
      },
      "original": {
        "owner": "NixOS",
        "ref": "nixos-22.11",
        "repo": "nixpkgs",
        "type": "github"
      }
    },
    "nixpkgs_2": {
      "locked": {
        "lastModified": 1681358109,
        "narHash": "sha256-eKyxW4OohHQx9Urxi7TQlFBTDWII+F+x2hklDOQPB50=",
        "owner": "NixOS",
        "repo": "nixpkgs",
        "rev": "96ba1c52e54e74c3197f4d43026b3f3d92e83ff9",
        "type": "github"
      },
      "original": {
        "owner": "NixOS",
        "ref": "nixpkgs-unstable",
        "repo": "nixpkgs",
        "type": "github"
      }
    },
    "nixpkgs_3": {
      "locked": {
        "lastModified": 1690083312,
        "narHash": "sha256-I3egwgNXavad1eIjWu1kYyi0u73di/sMmlnQIuzQASk=",
        "owner": "nixos",
        "repo": "nixpkgs",
        "rev": "af8cd5ded7735ca1df1a1174864daab75feeb64a",
        "type": "github"
      },
      "original": {
        "owner": "nixos",
        "ref": "nixpkgs-unstable",
        "repo": "nixpkgs",
        "type": "github"
      }
    },
    "osmosis-src": {
      "flake": false,
      "locked": {
        "lastModified": 1687920590,
        "narHash": "sha256-nzNUf55ZgWUuaEJ25hvGi34zzqTuWOGm3j72BtldGxs=",
        "owner": "osmosis-labs",
        "repo": "osmosis",
        "rev": "4a4a94585872e3196b9c83286979cda11d4889e3",
        "type": "github"
      },
      "original": {
        "owner": "osmosis-labs",
        "ref": "v15.2.0",
        "repo": "osmosis",
        "type": "github"
      }
    },
    "osmosis6-src": {
      "flake": false,
      "locked": {
        "lastModified": 1646678581,
        "narHash": "sha256-fGcz33PPA5dJ4J9vgfbYvBxNydu3/YuKSCf8pZkn5PM=",
        "owner": "osmosis-labs",
        "repo": "osmosis",
        "rev": "2b61fd38505dbcbad08e78c96b7ab17e7ae1c85d",
        "type": "github"
      },
      "original": {
        "owner": "osmosis-labs",
        "ref": "v6.4.1",
        "repo": "osmosis",
        "type": "github"
      }
    },
    "osmosis7-src": {
      "flake": false,
      "locked": {
        "lastModified": 1651600564,
        "narHash": "sha256-aY6L+5Iw5tu/QOZ1ZgZq163MCy4ZZDHVl53MhZ8AyS4=",
        "owner": "osmosis-labs",
        "repo": "osmosis",
        "rev": "ab02323b075e2573cd7a54736d705c88797d11c5",
        "type": "github"
      },
      "original": {
        "owner": "osmosis-labs",
        "ref": "v7.3.0",
        "repo": "osmosis",
        "type": "github"
      }
    },
    "osmosis8-src": {
      "flake": false,
      "locked": {
        "lastModified": 1652595598,
        "narHash": "sha256-upQzIJnzswT+HO6H0welw/X5n4F/K1k/dP4FQMOeC8Q=",
        "owner": "osmosis-labs",
        "repo": "osmosis",
        "rev": "16e3b51f19a58f815a4eabcbcee11886eb33e026",
        "type": "github"
      },
      "original": {
        "owner": "osmosis-labs",
        "ref": "v8.0.0",
        "repo": "osmosis",
        "type": "github"
      }
    },
    "pre-commit-hooks": {
      "inputs": {
        "flake-compat": "flake-compat",
        "flake-utils": [
          "cosmos-nix",
          "flake-utils"
        ],
        "gitignore": "gitignore",
        "nixpkgs": [
          "cosmos-nix",
          "nixpkgs"
        ],
        "nixpkgs-stable": "nixpkgs-stable"
      },
      "locked": {
        "lastModified": 1674122161,
        "narHash": "sha256-9QM4rvgUSEwO8DWtJN9sR/afEqrH1s3b6ACsZT5wiAM=",
        "owner": "cachix",
        "repo": "pre-commit-hooks.nix",
        "rev": "53e766957b73298fa68b47478c48cbcc005cc18a",
        "type": "github"
      },
      "original": {
        "owner": "cachix",
        "repo": "pre-commit-hooks.nix",
        "type": "github"
      }
    },
    "regen-src": {
      "flake": false,
      "locked": {
        "lastModified": 1645832054,
        "narHash": "sha256-lDb0/Bw4hAX71jsCQJUju1mKYNacWEVezx6+KdIdu6Q=",
        "owner": "regen-network",
        "repo": "regen-ledger",
        "rev": "5fb6268ed18a488ab88fb3bfa4b84e10892a7562",
        "type": "github"
      },
      "original": {
        "owner": "regen-network",
        "ref": "v3.0.0",
        "repo": "regen-ledger",
        "type": "github"
      }
    },
    "relayer-src": {
      "flake": false,
      "locked": {
        "lastModified": 1635197290,
        "narHash": "sha256-xD+xZG4Gb6557y/jkXTGdbt8qJ6izMgC4H3uo2/j5vU=",
        "owner": "cosmos",
        "repo": "relayer",
        "rev": "7797aa103af68faa4269af586fe6df1d30e91d4a",
        "type": "github"
      },
      "original": {
        "owner": "cosmos",
        "ref": "v1.0.0",
        "repo": "relayer",
        "type": "github"
      }
    },
    "root": {
      "inputs": {
        "cosmos-nix": "cosmos-nix",
        "flake-utils": "flake-utils_3",
        "nixpkgs": "nixpkgs_3"
      }
    },
    "rust-overlay": {
      "inputs": {
        "flake-utils": "flake-utils_2",
        "nixpkgs": "nixpkgs_2"
      },
      "locked": {
        "lastModified": 1688265347,
        "narHash": "sha256-oe3kLnNvw2VWbG4Rp6IWUO5Uu5gF8J2oq8DbqbCsdZ4=",
        "owner": "oxalica",
        "repo": "rust-overlay",
        "rev": "b8f3db465405014039985f1c5cea92cc29e1b3b5",
        "type": "github"
      },
      "original": {
        "owner": "oxalica",
        "repo": "rust-overlay",
        "rev": "b8f3db465405014039985f1c5cea92cc29e1b3b5",
        "type": "github"
      }
    },
    "sbt-derivation": {
      "locked": {
        "lastModified": 1617466857,
        "narHash": "sha256-Z7eWMLreLtiSiJ3nWDWBy1w9WNEFexkYCgT/dWZF7yo=",
        "owner": "zaninime",
        "repo": "sbt-derivation",
        "rev": "920b6f187937493371e2b1687261017e6e014cf1",
        "type": "github"
      },
      "original": {
        "owner": "zaninime",
        "repo": "sbt-derivation",
        "type": "github"
      }
    },
    "sconfig-src": {
      "flake": false,
      "locked": {
        "lastModified": 1594094862,
        "narHash": "sha256-jR2hkR0YlPyW2nKWJl90kL80R+9psNKGPYxGg7Y/YGw=",
        "owner": "freshautomations",
        "repo": "sconfig",
        "rev": "88043754c024aec433b3b059af170b6f555931c3",
        "type": "github"
      },
      "original": {
        "owner": "freshautomations",
        "repo": "sconfig",
        "type": "github"
      }
    },
    "sentinel-src": {
      "flake": false,
      "locked": {
        "lastModified": 1647195309,
        "narHash": "sha256-+ZobsjLNxVL3+zi6OEFQhff6Gbd9kng8B0haqcOoiP0=",
        "owner": "sentinel-official",
        "repo": "hub",
        "rev": "7001dc8bc4517efa33cfcc83e8b127528b5bdf2e",
        "type": "github"
      },
      "original": {
        "owner": "sentinel-official",
        "ref": "v0.9.0-rc0",
        "repo": "hub",
        "type": "github"
      }
    },
    "sifchain-src": {
      "flake": false,
      "locked": {
        "lastModified": 1648486445,
        "narHash": "sha256-n5fmWtdrc0Rhs6Uo+zjcSXmyEFVIsA5L9dlrbRXGDmU=",
        "owner": "Sifchain",
        "repo": "sifnode",
        "rev": "269cfadf6a4c08879247c2b8373323ae7239a425",
        "type": "github"
      },
      "original": {
        "owner": "Sifchain",
        "ref": "v0.12.1",
        "repo": "sifnode",
        "type": "github"
      }
    },
    "stargaze-src": {
      "flake": false,
      "locked": {
        "lastModified": 1645539964,
        "narHash": "sha256-5I5pdnBJHwNaI2Soet+zH3aH+pUbYdC9TgHBjOd1TmA=",
        "owner": "public-awesome",
        "repo": "stargaze",
        "rev": "6ee57f18714a6d94cc6205afcd1af2ab655f8f0f",
        "type": "github"
      },
      "original": {
        "owner": "public-awesome",
        "ref": "v3.0.0",
        "repo": "stargaze",
        "type": "github"
      }
    },
    "stoml-src": {
      "flake": false,
      "locked": {
        "lastModified": 1622172633,
        "narHash": "sha256-PvKkOjjWkmK90PzKcOBq0pUWLjHLjfYs9PRqqzAR7/8=",
        "owner": "freshautomations",
        "repo": "stoml",
        "rev": "f5dab84dbf52345a1f36389aec38b02fda086a47",
        "type": "github"
      },
      "original": {
        "owner": "freshautomations",
        "repo": "stoml",
        "type": "github"
      }
    },
    "stride-consumer-src": {
      "flake": false,
      "locked": {
        "lastModified": 1689464372,
        "narHash": "sha256-DByig9ISs9x9Kvakc8LFL558VKhM+UBiaESWgyVzI0w=",
        "owner": "Stride-Labs",
        "repo": "stride",
        "rev": "bbf0bb7f52878f3205c76bb1e96662fe7bd7af8d",
        "type": "github"
      },
      "original": {
        "owner": "Stride-Labs",
        "ref": "v12.1.0",
        "repo": "stride",
        "type": "github"
      }
    },
    "stride-src": {
      "flake": false,
      "locked": {
        "lastModified": 1679819302,
        "narHash": "sha256-fdjnFHPBZNnhDyVoMuPfqNb6YUYRdcMO73FlZHjIuzA=",
        "owner": "Stride-Labs",
        "repo": "stride",
        "rev": "3c69e7644859981b1fd9313eb1f0c5e5886e4a0d",
        "type": "github"
      },
      "original": {
        "owner": "Stride-Labs",
        "ref": "v8.0.0",
        "repo": "stride",
        "type": "github"
      }
    },
    "systems": {
      "locked": {
        "lastModified": 1681028828,
        "narHash": "sha256-Vy1rq5AaRuLzOxct8nz4T6wlgyUR7zLU309k9mBC768=",
        "owner": "nix-systems",
        "repo": "default",
        "rev": "da67096a3b9bf56a91d16901293e51ba5b49a27e",
        "type": "github"
      },
      "original": {
        "owner": "nix-systems",
        "repo": "default",
        "type": "github"
      }
    },
    "systems_2": {
      "locked": {
        "lastModified": 1681028828,
        "narHash": "sha256-Vy1rq5AaRuLzOxct8nz4T6wlgyUR7zLU309k9mBC768=",
        "owner": "nix-systems",
        "repo": "default",
        "rev": "da67096a3b9bf56a91d16901293e51ba5b49a27e",
        "type": "github"
      },
      "original": {
        "owner": "nix-systems",
        "repo": "default",
        "type": "github"
      }
    },
    "terra-src": {
      "flake": false,
      "locked": {
        "lastModified": 1645516218,
        "narHash": "sha256-7cmVYWFLeOZJtbfw8qaVKLDMVafoeFDXOcrmrMS9buE=",
        "owner": "terra-money",
        "repo": "core",
        "rev": "a6b93b72a7d4fabbbb85fb89e685426f5d07cac1",
        "type": "github"
      },
      "original": {
        "owner": "terra-money",
        "ref": "v0.5.17",
        "repo": "core",
        "type": "github"
      }
    },
    "ts-relayer-src": {
      "flake": false,
      "locked": {
        "lastModified": 1640291594,
        "narHash": "sha256-mSI+qgB+e9YcFrcUAgHQnbXOQ8wxO2GmD0wNe+3ya0g=",
        "owner": "confio",
        "repo": "ts-relayer",
        "rev": "23930794ddb64afcc80ac73ffe31ca69072c6549",
        "type": "github"
      },
      "original": {
        "owner": "confio",
        "ref": "v0.4.0",
        "repo": "ts-relayer",
        "type": "github"
      }
    },
    "umee-src": {
      "flake": false,
      "locked": {
        "lastModified": 1648176855,
        "narHash": "sha256-s7MnAaM+O84JDO1uBNZm1qGN6ZfYmhXD5rCvns4u/rc=",
        "owner": "umee-network",
        "repo": "umee",
        "rev": "3c9b8db04d6ab19d31e89df65232abc35d1a8a59",
        "type": "github"
      },
      "original": {
        "owner": "umee-network",
        "ref": "v2.0.0",
        "repo": "umee",
        "type": "github"
      }
    },
    "wasmd-src": {
      "flake": false,
      "locked": {
        "lastModified": 1669987561,
        "narHash": "sha256-F0p555FEeA405tuLn82yUEbRZpJLs85GrUKvSrjTdjk=",
        "owner": "CosmWasm",
        "repo": "wasmd",
        "rev": "a347ace2ff41539fe06c68168bc6f28d6ca9fa52",
        "type": "github"
      },
      "original": {
        "owner": "CosmWasm",
        "ref": "v0.30.0",
        "repo": "wasmd",
        "type": "github"
      }
    },
    "wasmd_next-src": {
      "flake": false,
      "locked": {
        "lastModified": 1682094944,
        "narHash": "sha256-b+6XhBdKyQlrzsYxVRrDf4vHpv8GAJkGwHVfJ9sdf3U=",
        "owner": "CosmWasm",
        "repo": "wasmd",
        "rev": "c2bb27d289f7f72f1471a4b33cb08fdfc8d66f63",
        "type": "github"
      },
      "original": {
        "owner": "CosmWasm",
        "ref": "v0.40.0-rc.1",
        "repo": "wasmd",
        "type": "github"
      }
    },
    "wasmvm_0_16_3-src": {
      "flake": false,
      "locked": {
        "lastModified": 1640251271,
        "narHash": "sha256-XvgAMDvAgzWaH7Q+mNZUBoaVhqAVlZ4ucIL0QFyNvWw=",
        "owner": "CosmWasm",
        "repo": "wasmvm",
        "rev": "458e983721624548e66c0dcdd35140383966515e",
        "type": "github"
      },
      "original": {
        "owner": "CosmWasm",
        "ref": "v0.16.3",
        "repo": "wasmvm",
        "type": "github"
      }
    },
    "wasmvm_1-src": {
      "flake": false,
      "locked": {
        "lastModified": 1652698028,
        "narHash": "sha256-4m64mPwFLz7aZEKVxM2lJQtX98BkhdKTZb3evpDOk/4=",
        "owner": "CosmWasm",
        "repo": "wasmvm",
        "rev": "bc49a2f4842d023c0038798f343b56f3f0530646",
        "type": "github"
      },
      "original": {
        "owner": "CosmWasm",
        "ref": "v1.0.0",
        "repo": "wasmvm",
        "type": "github"
      }
    },
    "wasmvm_1_1_1-src": {
      "flake": false,
      "locked": {
        "lastModified": 1663600745,
        "narHash": "sha256-9K/G7Wu/TfW4Z+lseEutXbdtr+A40nbVejBphegF5z4=",
        "owner": "CosmWasm",
        "repo": "wasmvm",
        "rev": "3d791055751e428f93f54f64c2d20d20da2ff2a9",
        "type": "github"
      },
      "original": {
        "owner": "CosmWasm",
        "ref": "v1.1.1",
        "repo": "wasmvm",
        "type": "github"
      }
    },
    "wasmvm_1_1_2-src": {
      "flake": false,
      "locked": {
        "lastModified": 1681833975,
        "narHash": "sha256-EbzMNkZUO94jEdX0WgAdy5qfhlCG3lpHpVHyT2FcSDw=",
        "owner": "CosmWasm",
        "repo": "wasmvm",
        "rev": "4f84395b1c623483a3c7936c990c2f7e5dad70d8",
        "type": "github"
      },
      "original": {
        "owner": "CosmWasm",
        "ref": "v1.1.2",
        "repo": "wasmvm",
        "type": "github"
      }
    },
    "wasmvm_1_2_3-src": {
      "flake": false,
      "locked": {
        "lastModified": 1681831436,
        "narHash": "sha256-GscUMJ0Tkg77S9IYA9komyKKoa1AyVXSSaU8hw3ZNwk=",
        "owner": "CosmWasm",
        "repo": "wasmvm",
        "rev": "61e41ae2a80081224f469614a267b0ba2a2d305f",
        "type": "github"
      },
      "original": {
        "owner": "CosmWasm",
        "ref": "v1.2.3",
        "repo": "wasmvm",
        "type": "github"
      }
    },
    "wasmvm_1_2_4-src": {
      "flake": false,
      "locked": {
        "lastModified": 1685977963,
        "narHash": "sha256-/GOvkKLQwsPms7h7yEZYLwbZn9Lzk5qQnBXXoZ/R6JM=",
        "owner": "CosmWasm",
        "repo": "wasmvm",
        "rev": "ba491fe9a663e0b45728dd5f0c43f6a93c97f5fe",
        "type": "github"
      },
      "original": {
        "owner": "CosmWasm",
        "ref": "v1.2.4",
        "repo": "wasmvm",
        "type": "github"
      }
    },
    "wasmvm_1_beta7-src": {
      "flake": false,
      "locked": {
        "lastModified": 1646675433,
        "narHash": "sha256-tt9aAPLxtIRsG1VFM1YAIHSotuBl170EiBcHSWTtARI=",
        "owner": "CosmWasm",
        "repo": "wasmvm",
        "rev": "f7015565a59255cd09ebfcbf9345f3c87666fedd",
        "type": "github"
      },
      "original": {
        "owner": "CosmWasm",
        "ref": "v1.0.0-beta7",
        "repo": "wasmvm",
        "type": "github"
      }
    }
  },
  "root": "root",
  "version": 7
}<|MERGE_RESOLUTION|>--- conflicted
+++ resolved
@@ -118,19 +118,11 @@
         "wasmvm_1_beta7-src": "wasmvm_1_beta7-src"
       },
       "locked": {
-<<<<<<< HEAD
         "lastModified": 1690194431,
         "narHash": "sha256-9ojIz20Wi54zjHaWjXUiTKZw3N3YhqGgpznbh+K/+D4=",
         "owner": "informalsystems",
         "repo": "cosmos.nix",
         "rev": "b8297d709f92a6b6cff5c9cd84d5d30e538f2224",
-=======
-        "lastModified": 1690188204,
-        "narHash": "sha256-b1na7/tipiaLQdmAelpyYBpqcHrI+SIrKETZK0j93PA=",
-        "owner": "informalsystems",
-        "repo": "cosmos.nix",
-        "rev": "425e5a99fcfbe78ccd4f65865bcf8f9f8bfd0728",
->>>>>>> dfae3843
         "type": "github"
       },
       "original": {
@@ -785,11 +777,11 @@
     },
     "nixpkgs_3": {
       "locked": {
-        "lastModified": 1690083312,
-        "narHash": "sha256-I3egwgNXavad1eIjWu1kYyi0u73di/sMmlnQIuzQASk=",
+        "lastModified": 1691403902,
+        "narHash": "sha256-J74y4xWtKPDPyVtF4arzrwuSOGznlFlJ+uB9RwNNnbo=",
         "owner": "nixos",
         "repo": "nixpkgs",
-        "rev": "af8cd5ded7735ca1df1a1174864daab75feeb64a",
+        "rev": "c91024273f020df2dcb209cc133461ca17848026",
         "type": "github"
       },
       "original": {
