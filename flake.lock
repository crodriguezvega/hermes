{
  "nodes": {
    "akash-src": {
      "flake": false,
      "locked": {
        "lastModified": 1648485085,
        "narHash": "sha256-33FPy0dn6QuqneEqZYkFoCRm9agG7PE+9C/pYH9Gwx4=",
        "owner": "ovrclk",
        "repo": "akash",
        "rev": "5b8b6bbede6c9fbb2df1ca536b8edfcf5652adf8",
        "type": "github"
      },
      "original": {
        "owner": "ovrclk",
        "ref": "v0.15.0-rc17",
        "repo": "akash",
        "type": "github"
      }
    },
    "apalache-src": {
      "flake": false,
      "locked": {
        "lastModified": 1650241137,
        "narHash": "sha256-15jzwbBc7ByxHJbpHmIukSNvih9oxTXeinNamgXirCU=",
        "owner": "informalsystems",
        "repo": "apalache",
        "rev": "40d9ec66b3defe8e72803ca9241a73366497eeee",
        "type": "github"
      },
      "original": {
        "owner": "informalsystems",
        "ref": "v0.24.0",
        "repo": "apalache",
        "type": "github"
      }
    },
    "cosmos-nix": {
      "inputs": {
        "akash-src": "akash-src",
        "apalache-src": "apalache-src",
        "cosmos-sdk-src": "cosmos-sdk-src",
        "crescent-src": "crescent-src",
        "evmos-src": "evmos-src",
        "flake-utils": "flake-utils",
        "gaia5-src": "gaia5-src",
        "gaia6-ordered-src": "gaia6-ordered-src",
        "gaia6-src": "gaia6-src",
        "gaia7-src": "gaia7-src",
        "ibc-go-v2-src": "ibc-go-v2-src",
        "ibc-go-v3-src": "ibc-go-v3-src",
        "ibc-go-v4-src": "ibc-go-v4-src",
        "ibc-go-v5-src": "ibc-go-v5-src",
        "ibc-rs-src": "ibc-rs-src",
        "ica-src": "ica-src",
        "iris-src": "iris-src",
        "ixo-src": "ixo-src",
        "juno-src": "juno-src",
        "nix-std": "nix-std",
        "nixpkgs": "nixpkgs",
        "osmosis-src": "osmosis-src",
        "pre-commit-hooks": "pre-commit-hooks",
        "regen-src": "regen-src",
        "relayer-src": "relayer-src",
        "rust-overlay": "rust-overlay",
        "sbt-derivation": "sbt-derivation",
        "sconfig-src": "sconfig-src",
        "sentinel-src": "sentinel-src",
        "sifchain-src": "sifchain-src",
        "stargaze-src": "stargaze-src",
        "stoml-src": "stoml-src",
        "terra-src": "terra-src",
        "ts-relayer-src": "ts-relayer-src",
        "umee-src": "umee-src",
        "wasmd-src": "wasmd-src",
        "wasmvm_0_16_3-src": "wasmvm_0_16_3-src",
        "wasmvm_1-src": "wasmvm_1-src",
        "wasmvm_1_beta7-src": "wasmvm_1_beta7-src"
      },
      "locked": {
        "lastModified": 1659958761,
        "narHash": "sha256-gtK/phhbrw1XqwJQxXPqRrHr2qJWjnO+pEvl/9B6Vm0=",
        "owner": "informalsystems",
        "repo": "cosmos.nix",
        "rev": "01908d7808633601e9f0f27738eaddfbbd1ae719",
        "type": "github"
      },
      "original": {
        "owner": "informalsystems",
        "repo": "cosmos.nix",
        "type": "github"
      }
    },
    "cosmos-sdk-src": {
      "flake": false,
      "locked": {
        "lastModified": 1658846655,
        "narHash": "sha256-Xs83vbgt4+YH2LRJx7692nIjRBr5QCYoUHI17njsjlw=",
        "owner": "cosmos",
        "repo": "cosmos-sdk",
        "rev": "a1143138716b64bc4fa0aa53c0f0fa59eb675bb7",
        "type": "github"
      },
      "original": {
        "owner": "cosmos",
        "ref": "v0.46.0",
        "repo": "cosmos-sdk",
        "type": "github"
      }
    },
    "crescent-src": {
      "flake": false,
      "locked": {
        "lastModified": 1647869429,
        "narHash": "sha256-c1xiTB/HgtQJSwD3ccFQIoSHPbJK6rf1nSjnM3r0oCE=",
        "owner": "crescent-network",
        "repo": "crescent",
        "rev": "01980cfd06b06786109eaba78c154e6db1adc3d6",
        "type": "github"
      },
      "original": {
        "owner": "crescent-network",
        "ref": "v1.0.0-rc3",
        "repo": "crescent",
        "type": "github"
      }
    },
    "evmos-src": {
      "flake": false,
      "locked": {
        "lastModified": 1657722808,
        "narHash": "sha256-WHo4DEaTwJXs3QGSGIRxqkaJFS6D96/zyXVmkaH867s=",
        "owner": "tharsis",
        "repo": "evmos",
        "rev": "5f59c0f8393e15ff5894e6450567b534c498a428",
        "type": "github"
      },
      "original": {
        "owner": "tharsis",
        "ref": "v6.0.2",
        "repo": "evmos",
        "type": "github"
      }
    },
    "flake-utils": {
      "locked": {
        "lastModified": 1649676176,
        "narHash": "sha256-OWKJratjt2RW151VUlJPRALb7OU2S5s+f0vLj4o1bHM=",
        "owner": "numtide",
        "repo": "flake-utils",
        "rev": "a4b154ebbdc88c8498a5c7b01589addc9e9cb678",
        "type": "github"
      },
      "original": {
        "owner": "numtide",
        "repo": "flake-utils",
        "type": "github"
      }
    },
    "flake-utils_2": {
      "locked": {
<<<<<<< HEAD
        "lastModified": 1656928814,
        "narHash": "sha256-RIFfgBuKz6Hp89yRr7+NR5tzIAbn52h8vT6vXkYjZoM=",
        "owner": "numtide",
        "repo": "flake-utils",
        "rev": "7e2a3b3dfd9af950a856d66b0a7d01e3c18aa249",
=======
        "lastModified": 1659877975,
        "narHash": "sha256-zllb8aq3YO3h8B/U0/J1WBgAL8EX5yWf5pMj3G0NAmc=",
        "owner": "numtide",
        "repo": "flake-utils",
        "rev": "c0e246b9b83f637f4681389ecabcb2681b4f3af0",
>>>>>>> 190d810a
        "type": "github"
      },
      "original": {
        "owner": "numtide",
        "repo": "flake-utils",
        "type": "github"
      }
    },
    "flake-utils_3": {
      "locked": {
        "lastModified": 1637014545,
        "narHash": "sha256-26IZAc5yzlD9FlDT54io1oqG/bBoyka+FJk5guaX4x4=",
        "owner": "numtide",
        "repo": "flake-utils",
        "rev": "bba5dcc8e0b20ab664967ad83d24d64cb64ec4f4",
        "type": "github"
      },
      "original": {
        "owner": "numtide",
        "repo": "flake-utils",
        "type": "github"
      }
    },
    "flake-utils_4": {
      "locked": {
        "lastModified": 1659877975,
        "narHash": "sha256-zllb8aq3YO3h8B/U0/J1WBgAL8EX5yWf5pMj3G0NAmc=",
        "owner": "numtide",
        "repo": "flake-utils",
        "rev": "c0e246b9b83f637f4681389ecabcb2681b4f3af0",
        "type": "github"
      },
      "original": {
        "owner": "numtide",
        "repo": "flake-utils",
        "type": "github"
      }
    },
    "gaia5-src": {
      "flake": false,
      "locked": {
        "lastModified": 1634231239,
        "narHash": "sha256-NfR9GRBNBlm5hB3lFea+Vlf4dkapZIZg0sZuyOX2cn8=",
        "owner": "cosmos",
        "repo": "gaia",
        "rev": "b72cc994f7156c8a8991e6beed2dde84ad274588",
        "type": "github"
      },
      "original": {
        "owner": "cosmos",
        "ref": "v5.0.8",
        "repo": "gaia",
        "type": "github"
      }
    },
    "gaia6-ordered-src": {
      "flake": false,
      "locked": {
        "lastModified": 1648034337,
        "narHash": "sha256-yw3WUCLRvn46xlWAnk6nBmvc3T91aryvBcOOfJ2ocPA=",
        "owner": "informalsystems",
        "repo": "gaia",
        "rev": "d9e61fb98308dea2e02e8c6c6a9ab969dc240cc7",
        "type": "github"
      },
      "original": {
        "owner": "informalsystems",
        "ref": "v6.0.4-ordered",
        "repo": "gaia",
        "type": "github"
      }
    },
    "gaia6-src": {
      "flake": false,
      "locked": {
        "lastModified": 1646904235,
        "narHash": "sha256-JdD0DTdMo05ggGvpHN5hugEEtGA0/WQ4bhbryDlfGXo=",
        "owner": "cosmos",
        "repo": "gaia",
        "rev": "305668ab9d962431c79d718bb0ffdeec77a46439",
        "type": "github"
      },
      "original": {
        "owner": "cosmos",
        "ref": "v6.0.4",
        "repo": "gaia",
        "type": "github"
      }
    },
    "gaia7-src": {
      "flake": false,
      "locked": {
        "lastModified": 1659460265,
        "narHash": "sha256-rCqt18n2XoFZQ0yXYZZhQ9I7OTMA2HuPp6rGFZlFbqI=",
        "owner": "cosmos",
        "repo": "gaia",
        "rev": "d0884c29aac4c1e647b0a82f3df31515d2bd06a3",
        "type": "github"
      },
      "original": {
        "owner": "cosmos",
        "ref": "v7.0.3",
        "repo": "gaia",
        "type": "github"
      }
    },
    "ibc-go-v2-src": {
      "flake": false,
      "locked": {
        "lastModified": 1659443514,
        "narHash": "sha256-U7eaZLmQ7VTFb2SasxUXUDsYxut+8sf1cPy0cvYNr2o=",
        "owner": "cosmos",
        "repo": "ibc-go",
        "rev": "0aec7cefccf320e5ab26213158ecdbce33705b21",
        "type": "github"
      },
      "original": {
        "owner": "cosmos",
        "ref": "v2.3.1",
        "repo": "ibc-go",
        "type": "github"
      }
    },
    "ibc-go-v3-src": {
      "flake": false,
      "locked": {
        "lastModified": 1659443482,
        "narHash": "sha256-YmdIe1M9Q/L8RGixWzrCgEkLQku3pcSYHeypCcVzqz4=",
        "owner": "cosmos",
        "repo": "ibc-go",
        "rev": "28b925ec30c9aceb9f05ce1f2ef5153364d98e6c",
        "type": "github"
      },
      "original": {
        "owner": "cosmos",
        "ref": "v3.1.1",
        "repo": "ibc-go",
        "type": "github"
      }
    },
    "ibc-go-v4-src": {
      "flake": false,
      "locked": {
        "lastModified": 1659099948,
        "narHash": "sha256-tAVxGURtizHinscQkW38uW4IFWqs7DLwGkEywKuglq8=",
        "owner": "cosmos",
        "repo": "ibc-go",
        "rev": "bc534e94441319aae93bdccef531d066d9aececb",
        "type": "github"
      },
      "original": {
        "owner": "cosmos",
        "ref": "v4.0.0-rc2",
        "repo": "ibc-go",
        "type": "github"
      }
    },
    "ibc-go-v5-src": {
      "flake": false,
      "locked": {
        "lastModified": 1659384529,
        "narHash": "sha256-tMV4Aesa9IY6TXxpLo9aIsRFKJDVSIlZqR8OlWP9/3g=",
        "owner": "cosmos",
        "repo": "ibc-go",
        "rev": "662a9a82735e1928ec914058589fe0f36b0283ae",
        "type": "github"
      },
      "original": {
        "owner": "cosmos",
        "ref": "v5.0.0-beta1",
        "repo": "ibc-go",
        "type": "github"
      }
    },
    "ibc-rs-src": {
      "flake": false,
      "locked": {
        "lastModified": 1646665771,
        "narHash": "sha256-kOc+5MVzgdUvpJrGDkjcv0rmQRPImPDSrkfFW6K+q7M=",
        "owner": "informalsystems",
        "repo": "ibc-rs",
        "rev": "aed240774df62b19099f796f2dd8459dabd72c88",
        "type": "github"
      },
      "original": {
        "owner": "informalsystems",
        "ref": "v0.13.0-rc.0",
        "repo": "ibc-rs",
        "type": "github"
      }
    },
    "ica-src": {
      "flake": false,
      "locked": {
        "lastModified": 1647255020,
        "narHash": "sha256-Ah5pivnAmk3W0fLWnrBbi84tqwJYQETSILSvNVH6fI8=",
        "owner": "cosmos",
        "repo": "interchain-accounts-demo",
        "rev": "09b6a493a84a135f395d74d5ec82ea983617a714",
        "type": "github"
      },
      "original": {
        "owner": "cosmos",
        "repo": "interchain-accounts-demo",
        "type": "github"
      }
    },
    "iris-src": {
      "flake": false,
      "locked": {
        "lastModified": 1618986686,
        "narHash": "sha256-1nPJOuYeGjzBYFCS0IiC5j9TJd5KVa9IL0kROks328E=",
        "owner": "irisnet",
        "repo": "irishub",
        "rev": "53e156b2ee7eeb0b9d5b263066d0d3c88a1af736",
        "type": "github"
      },
      "original": {
        "owner": "irisnet",
        "ref": "v1.1.1",
        "repo": "irishub",
        "type": "github"
      }
    },
    "ixo-src": {
      "flake": false,
      "locked": {
        "lastModified": 1645476442,
        "narHash": "sha256-Ewp9UyoH6z7YGrcXVpYJveRvDq02c1mNZj2hzlOoW8s=",
        "owner": "ixofoundation",
        "repo": "ixo-blockchain",
        "rev": "2bef5d79205057be71677837dc1174be848e13e9",
        "type": "github"
      },
      "original": {
        "owner": "ixofoundation",
        "ref": "v0.18.0-rc1",
        "repo": "ixo-blockchain",
        "type": "github"
      }
    },
    "juno-src": {
      "flake": false,
      "locked": {
        "lastModified": 1647987514,
        "narHash": "sha256-Mtiin+GOH/dyrr7cO+18er+uwYjCpQDY8xhA+kkzniM=",
        "owner": "CosmosContracts",
        "repo": "juno",
        "rev": "9a1c32f508e6314fb73e57db35313cb329639424",
        "type": "github"
      },
      "original": {
        "owner": "CosmosContracts",
        "ref": "v2.3.0-beta.2",
        "repo": "juno",
        "type": "github"
      }
    },
    "nix-std": {
      "locked": {
        "lastModified": 1658944356,
        "narHash": "sha256-+nBrRSPsDIjrmLfLdiB/a22Gj4bhEF53ubWN0z33NJo=",
        "owner": "chessai",
        "repo": "nix-std",
        "rev": "9500903a19ef2720469578de0e10ce9e66623bdf",
        "type": "github"
      },
      "original": {
        "owner": "chessai",
        "repo": "nix-std",
        "type": "github"
      }
    },
    "nixpkgs": {
      "locked": {
        "lastModified": 1659464610,
        "narHash": "sha256-X67Sbnn4lbo+RFWDjlG9oJsSWE6zg4S+LuQ5TLB2lCo=",
        "owner": "nixos",
        "repo": "nixpkgs",
        "rev": "f310f24f0d4cd5e8660ccde49e8cbd8dbf0295fa",
        "type": "github"
      },
      "original": {
        "owner": "nixos",
        "ref": "nixpkgs-unstable",
        "repo": "nixpkgs",
        "type": "github"
      }
    },
    "nixpkgs_2": {
      "locked": {
<<<<<<< HEAD
        "lastModified": 1658937758,
        "narHash": "sha256-FxQB/tWX15Faq3GBM+qTfVzd9qJqy/3CEgBp2zpHeNc=",
        "owner": "NixOS",
        "repo": "nixpkgs",
        "rev": "8f73de28e63988da02426ebb17209e3ae07f103b",
=======
        "lastModified": 1659931296,
        "narHash": "sha256-MYLvZ1pN2DC79uYoPAoqs7PT5jLaA/I0vTtUUyhdE44=",
        "owner": "NixOS",
        "repo": "nixpkgs",
        "rev": "053fb00690945ab06650c4508b98659c6a2343b6",
>>>>>>> 190d810a
        "type": "github"
      },
      "original": {
        "id": "nixpkgs",
        "type": "indirect"
      }
    },
    "nixpkgs_3": {
      "locked": {
        "lastModified": 1637453606,
        "narHash": "sha256-Gy6cwUswft9xqsjWxFYEnx/63/qzaFUwatcbV5GF/GQ=",
        "owner": "NixOS",
        "repo": "nixpkgs",
        "rev": "8afc4e543663ca0a6a4f496262cd05233737e732",
        "type": "github"
      },
      "original": {
        "owner": "NixOS",
        "ref": "nixpkgs-unstable",
        "repo": "nixpkgs",
        "type": "github"
      }
    },
    "nixpkgs_4": {
      "locked": {
<<<<<<< HEAD
        "lastModified": 1658937758,
        "narHash": "sha256-FxQB/tWX15Faq3GBM+qTfVzd9qJqy/3CEgBp2zpHeNc=",
        "owner": "nixos",
        "repo": "nixpkgs",
        "rev": "8f73de28e63988da02426ebb17209e3ae07f103b",
=======
        "lastModified": 1659931296,
        "narHash": "sha256-MYLvZ1pN2DC79uYoPAoqs7PT5jLaA/I0vTtUUyhdE44=",
        "owner": "nixos",
        "repo": "nixpkgs",
        "rev": "053fb00690945ab06650c4508b98659c6a2343b6",
>>>>>>> 190d810a
        "type": "github"
      },
      "original": {
        "owner": "nixos",
        "ref": "nixpkgs-unstable",
        "repo": "nixpkgs",
        "type": "github"
      }
    },
    "osmosis-src": {
      "flake": false,
      "locked": {
        "lastModified": 1656101515,
        "narHash": "sha256-N0DpoLS2LxzmXZ7YBg1ZGxn3mFaDv9htlvVqwqWbE4Q=",
        "owner": "osmosis-labs",
        "repo": "osmosis",
        "rev": "aa85f6ae62c51394bd92c6aec9790d6721bf003d",
        "type": "github"
      },
      "original": {
        "owner": "osmosis-labs",
        "ref": "v10.0.1",
        "repo": "osmosis",
        "type": "github"
      }
    },
    "pre-commit-hooks": {
      "inputs": {
        "flake-utils": "flake-utils_2",
        "nixpkgs": "nixpkgs_2"
      },
      "locked": {
        "lastModified": 1646153636,
        "narHash": "sha256-AlWHMzK+xJ1mG267FdT8dCq/HvLCA6jwmx2ZUy5O8tY=",
        "owner": "cachix",
        "repo": "pre-commit-hooks.nix",
        "rev": "b6bc0b21e1617e2b07d8205e7fae7224036dfa4b",
        "type": "github"
      },
      "original": {
        "owner": "cachix",
        "repo": "pre-commit-hooks.nix",
        "type": "github"
      }
    },
    "regen-src": {
      "flake": false,
      "locked": {
        "lastModified": 1645832054,
        "narHash": "sha256-lDb0/Bw4hAX71jsCQJUju1mKYNacWEVezx6+KdIdu6Q=",
        "owner": "regen-network",
        "repo": "regen-ledger",
        "rev": "5fb6268ed18a488ab88fb3bfa4b84e10892a7562",
        "type": "github"
      },
      "original": {
        "owner": "regen-network",
        "ref": "v3.0.0",
        "repo": "regen-ledger",
        "type": "github"
      }
    },
    "relayer-src": {
      "flake": false,
      "locked": {
        "lastModified": 1635197290,
        "narHash": "sha256-xD+xZG4Gb6557y/jkXTGdbt8qJ6izMgC4H3uo2/j5vU=",
        "owner": "cosmos",
        "repo": "relayer",
        "rev": "7797aa103af68faa4269af586fe6df1d30e91d4a",
        "type": "github"
      },
      "original": {
        "owner": "cosmos",
        "ref": "v1.0.0",
        "repo": "relayer",
        "type": "github"
      }
    },
    "root": {
      "inputs": {
        "cosmos-nix": "cosmos-nix",
        "flake-utils": "flake-utils_4",
        "nixpkgs": "nixpkgs_4"
      }
    },
    "rust-overlay": {
      "inputs": {
        "flake-utils": "flake-utils_3",
        "nixpkgs": "nixpkgs_3"
      },
      "locked": {
        "lastModified": 1645755566,
        "narHash": "sha256-BwjpcywzB+4hHuStgYcOWRomI8I2PCtORUbNEL6qMBk=",
        "owner": "oxalica",
        "repo": "rust-overlay",
        "rev": "46d8d20fce510c6a25fa66f36e31f207f6ea49e4",
        "type": "github"
      },
      "original": {
        "owner": "oxalica",
        "repo": "rust-overlay",
        "type": "github"
      }
    },
    "sbt-derivation": {
      "locked": {
        "lastModified": 1617466857,
        "narHash": "sha256-Z7eWMLreLtiSiJ3nWDWBy1w9WNEFexkYCgT/dWZF7yo=",
        "owner": "zaninime",
        "repo": "sbt-derivation",
        "rev": "920b6f187937493371e2b1687261017e6e014cf1",
        "type": "github"
      },
      "original": {
        "owner": "zaninime",
        "repo": "sbt-derivation",
        "type": "github"
      }
    },
    "sconfig-src": {
      "flake": false,
      "locked": {
        "lastModified": 1594094862,
        "narHash": "sha256-jR2hkR0YlPyW2nKWJl90kL80R+9psNKGPYxGg7Y/YGw=",
        "owner": "freshautomations",
        "repo": "sconfig",
        "rev": "88043754c024aec433b3b059af170b6f555931c3",
        "type": "github"
      },
      "original": {
        "owner": "freshautomations",
        "repo": "sconfig",
        "type": "github"
      }
    },
    "sentinel-src": {
      "flake": false,
      "locked": {
        "lastModified": 1647195309,
        "narHash": "sha256-+ZobsjLNxVL3+zi6OEFQhff6Gbd9kng8B0haqcOoiP0=",
        "owner": "sentinel-official",
        "repo": "hub",
        "rev": "7001dc8bc4517efa33cfcc83e8b127528b5bdf2e",
        "type": "github"
      },
      "original": {
        "owner": "sentinel-official",
        "ref": "v0.9.0-rc0",
        "repo": "hub",
        "type": "github"
      }
    },
    "sifchain-src": {
      "flake": false,
      "locked": {
        "lastModified": 1648486445,
        "narHash": "sha256-n5fmWtdrc0Rhs6Uo+zjcSXmyEFVIsA5L9dlrbRXGDmU=",
        "owner": "Sifchain",
        "repo": "sifnode",
        "rev": "269cfadf6a4c08879247c2b8373323ae7239a425",
        "type": "github"
      },
      "original": {
        "owner": "Sifchain",
        "ref": "v0.12.1",
        "repo": "sifnode",
        "type": "github"
      }
    },
    "stargaze-src": {
      "flake": false,
      "locked": {
        "lastModified": 1645539964,
        "narHash": "sha256-5I5pdnBJHwNaI2Soet+zH3aH+pUbYdC9TgHBjOd1TmA=",
        "owner": "public-awesome",
        "repo": "stargaze",
        "rev": "6ee57f18714a6d94cc6205afcd1af2ab655f8f0f",
        "type": "github"
      },
      "original": {
        "owner": "public-awesome",
        "ref": "v3.0.0",
        "repo": "stargaze",
        "type": "github"
      }
    },
    "stoml-src": {
      "flake": false,
      "locked": {
        "lastModified": 1622172633,
        "narHash": "sha256-PvKkOjjWkmK90PzKcOBq0pUWLjHLjfYs9PRqqzAR7/8=",
        "owner": "freshautomations",
        "repo": "stoml",
        "rev": "f5dab84dbf52345a1f36389aec38b02fda086a47",
        "type": "github"
      },
      "original": {
        "owner": "freshautomations",
        "repo": "stoml",
        "type": "github"
      }
    },
    "terra-src": {
      "flake": false,
      "locked": {
        "lastModified": 1645516218,
        "narHash": "sha256-7cmVYWFLeOZJtbfw8qaVKLDMVafoeFDXOcrmrMS9buE=",
        "owner": "terra-money",
        "repo": "core",
        "rev": "a6b93b72a7d4fabbbb85fb89e685426f5d07cac1",
        "type": "github"
      },
      "original": {
        "owner": "terra-money",
        "ref": "v0.5.17",
        "repo": "core",
        "type": "github"
      }
    },
    "ts-relayer-src": {
      "flake": false,
      "locked": {
        "lastModified": 1640291594,
        "narHash": "sha256-mSI+qgB+e9YcFrcUAgHQnbXOQ8wxO2GmD0wNe+3ya0g=",
        "owner": "confio",
        "repo": "ts-relayer",
        "rev": "23930794ddb64afcc80ac73ffe31ca69072c6549",
        "type": "github"
      },
      "original": {
        "owner": "confio",
        "ref": "v0.4.0",
        "repo": "ts-relayer",
        "type": "github"
      }
    },
    "umee-src": {
      "flake": false,
      "locked": {
        "lastModified": 1648176855,
        "narHash": "sha256-s7MnAaM+O84JDO1uBNZm1qGN6ZfYmhXD5rCvns4u/rc=",
        "owner": "umee-network",
        "repo": "umee",
        "rev": "3c9b8db04d6ab19d31e89df65232abc35d1a8a59",
        "type": "github"
      },
      "original": {
        "owner": "umee-network",
        "ref": "v2.0.0",
        "repo": "umee",
        "type": "github"
      }
    },
    "wasmd-src": {
      "flake": false,
      "locked": {
        "lastModified": 1652950226,
        "narHash": "sha256-hN7XJDoZ8El2tvwJnW67abhwg37e1ckFyreytN2AwZ0=",
        "owner": "CosmWasm",
        "repo": "wasmd",
        "rev": "d63bea442bedf5b3055f3821472c7e6cafc3d813",
        "type": "github"
      },
      "original": {
        "owner": "CosmWasm",
        "ref": "v0.27.0",
        "repo": "wasmd",
        "type": "github"
      }
    },
    "wasmvm_0_16_3-src": {
      "flake": false,
      "locked": {
        "lastModified": 1640251271,
        "narHash": "sha256-XvgAMDvAgzWaH7Q+mNZUBoaVhqAVlZ4ucIL0QFyNvWw=",
        "owner": "CosmWasm",
        "repo": "wasmvm",
        "rev": "458e983721624548e66c0dcdd35140383966515e",
        "type": "github"
      },
      "original": {
        "owner": "CosmWasm",
        "ref": "v0.16.3",
        "repo": "wasmvm",
        "type": "github"
      }
    },
    "wasmvm_1-src": {
      "flake": false,
      "locked": {
        "lastModified": 1652698028,
        "narHash": "sha256-4m64mPwFLz7aZEKVxM2lJQtX98BkhdKTZb3evpDOk/4=",
        "owner": "CosmWasm",
        "repo": "wasmvm",
        "rev": "bc49a2f4842d023c0038798f343b56f3f0530646",
        "type": "github"
      },
      "original": {
        "owner": "CosmWasm",
        "ref": "v1.0.0",
        "repo": "wasmvm",
        "type": "github"
      }
    },
    "wasmvm_1_beta7-src": {
      "flake": false,
      "locked": {
        "lastModified": 1646675433,
        "narHash": "sha256-tt9aAPLxtIRsG1VFM1YAIHSotuBl170EiBcHSWTtARI=",
        "owner": "CosmWasm",
        "repo": "wasmvm",
        "rev": "f7015565a59255cd09ebfcbf9345f3c87666fedd",
        "type": "github"
      },
      "original": {
        "owner": "CosmWasm",
        "ref": "v1.0.0-beta7",
        "repo": "wasmvm",
        "type": "github"
      }
    }
  },
  "root": "root",
  "version": 7
}<|MERGE_RESOLUTION|>--- conflicted
+++ resolved
@@ -158,19 +158,11 @@
     },
     "flake-utils_2": {
       "locked": {
-<<<<<<< HEAD
-        "lastModified": 1656928814,
-        "narHash": "sha256-RIFfgBuKz6Hp89yRr7+NR5tzIAbn52h8vT6vXkYjZoM=",
-        "owner": "numtide",
-        "repo": "flake-utils",
-        "rev": "7e2a3b3dfd9af950a856d66b0a7d01e3c18aa249",
-=======
         "lastModified": 1659877975,
         "narHash": "sha256-zllb8aq3YO3h8B/U0/J1WBgAL8EX5yWf5pMj3G0NAmc=",
         "owner": "numtide",
         "repo": "flake-utils",
         "rev": "c0e246b9b83f637f4681389ecabcb2681b4f3af0",
->>>>>>> 190d810a
         "type": "github"
       },
       "original": {
@@ -462,19 +454,11 @@
     },
     "nixpkgs_2": {
       "locked": {
-<<<<<<< HEAD
-        "lastModified": 1658937758,
-        "narHash": "sha256-FxQB/tWX15Faq3GBM+qTfVzd9qJqy/3CEgBp2zpHeNc=",
-        "owner": "NixOS",
-        "repo": "nixpkgs",
-        "rev": "8f73de28e63988da02426ebb17209e3ae07f103b",
-=======
         "lastModified": 1659931296,
         "narHash": "sha256-MYLvZ1pN2DC79uYoPAoqs7PT5jLaA/I0vTtUUyhdE44=",
         "owner": "NixOS",
         "repo": "nixpkgs",
         "rev": "053fb00690945ab06650c4508b98659c6a2343b6",
->>>>>>> 190d810a
         "type": "github"
       },
       "original": {
@@ -500,19 +484,11 @@
     },
     "nixpkgs_4": {
       "locked": {
-<<<<<<< HEAD
-        "lastModified": 1658937758,
-        "narHash": "sha256-FxQB/tWX15Faq3GBM+qTfVzd9qJqy/3CEgBp2zpHeNc=",
-        "owner": "nixos",
-        "repo": "nixpkgs",
-        "rev": "8f73de28e63988da02426ebb17209e3ae07f103b",
-=======
         "lastModified": 1659931296,
         "narHash": "sha256-MYLvZ1pN2DC79uYoPAoqs7PT5jLaA/I0vTtUUyhdE44=",
         "owner": "nixos",
         "repo": "nixpkgs",
         "rev": "053fb00690945ab06650c4508b98659c6a2343b6",
->>>>>>> 190d810a
         "type": "github"
       },
       "original": {
