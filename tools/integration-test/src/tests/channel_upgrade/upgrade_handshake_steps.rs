--- conflicted
+++ resolved
@@ -12,14 +12,6 @@
 //! - `ChannelUpgradeHandshakeFromConfirm` tests that the channel worker will finish the
 //!   upgrade handshake if the channel is being upgraded and is at the Confirm step.
 //!
-<<<<<<< HEAD
-//! - `ChannelUpgradeHandshakeTimeoutOnAck` tests that the channel worker will finish the
-//!   cancel the upgrade handshake if the Ack step fails due to an upgrade timeout.
-//! 
-//! - `ChannelUpgradeHandshakeInitiateNewUpgrade` tests that the channel worker will
-//!   finish the upgrade handshake if the side that moved to `OPEN` initiates a
-//!   new upgrade before the counterparty moved to `OPEN`.
-=======
 //! - `ChannelUpgradeHandshakeTimeoutOnAck` tests that the channel worker will cancel the
 //!   upgrade handshake if the Ack step fails due to an upgrade timeout.
 //!
@@ -28,13 +20,15 @@
 //!
 //! - `ChannelUpgradeHandshakeFlushPackets` tests that the channel worker will complete the
 //!   upgrade handshake when packets need to be flushed during the handshake.
->>>>>>> 4735cf72
+//!
+//! - `ChannelUpgradeHandshakeInitiateNewUpgrade` tests that the channel worker will
+//!   finish the upgrade handshake if the side that moved to `OPEN` initiates a
+//!   new upgrade before the counterparty moved to `OPEN`.
 
 use ibc_relayer::chain::requests::{IncludeProof, QueryChannelRequest, QueryHeight};
 use ibc_relayer_types::core::ics04_channel::channel::State as ChannelState;
 use ibc_relayer_types::core::ics04_channel::packet::Sequence;
 use ibc_relayer_types::core::ics04_channel::version::Version;
-use ibc_relayer_types::core::ics04_channel::channel::{State as ChannelState, UpgradeState};
 use ibc_relayer_types::events::IbcEventType;
 use ibc_test_framework::chain::config::{set_max_deposit_period, set_voting_period};
 use ibc_test_framework::prelude::*;
@@ -73,10 +67,6 @@
 }
 
 #[test]
-<<<<<<< HEAD
-fn test_channel_upgrade_handshake_initiate_new_upgrade() -> Result<(), Error> {
-    run_binary_channel_test(&ChannelUpgradeHandshakeInitiateNewUpgrade)
-=======
 fn test_channel_upgrade_handshake_timeout_when_flushing() -> Result<(), Error> {
     run_binary_channel_test(&ChannelUpgradeHandshakeTimeoutWhenFlushing)
 }
@@ -84,7 +74,11 @@
 #[test]
 fn test_channel_upgrade_handshake_flush_packets() -> Result<(), Error> {
     run_binary_channel_test(&ChannelUpgradeHandshakeFlushPackets)
->>>>>>> 4735cf72
+}
+
+#[test]
+fn test_channel_upgrade_handshake_initiate_new_upgrade() -> Result<(), Error> {
+    run_binary_channel_test(&ChannelUpgradeHandshakeInitiateNewUpgrade)
 }
 
 const MAX_DEPOSIT_PERIOD: &str = "10s";
@@ -825,15 +819,9 @@
     }
 }
 
-<<<<<<< HEAD
-struct ChannelUpgradeHandshakeInitiateNewUpgrade;
-
-impl BinaryChannelTest for ChannelUpgradeHandshakeInitiateNewUpgrade {
-=======
 struct ChannelUpgradeHandshakeTimeoutWhenFlushing;
 
 impl BinaryChannelTest for ChannelUpgradeHandshakeTimeoutWhenFlushing {
->>>>>>> 4735cf72
     fn run<ChainA: ChainHandle, ChainB: ChainHandle>(
         &self,
         _config: &TestConfig,
@@ -850,11 +838,7 @@
             &channels.port_b.as_ref(),
         )?;
 
-<<<<<<< HEAD
-        let mut channel_end_a = chains
-=======
         let channel_end_a = chains
->>>>>>> 4735cf72
             .handle_a
             .query_channel(
                 QueryChannelRequest {
@@ -867,11 +851,7 @@
             .map(|(channel_end, _)| channel_end)
             .map_err(|e| eyre!("Error querying ChannelEnd A: {e}"))?;
 
-<<<<<<< HEAD
-        let mut channel_end_b = chains
-=======
         let channel_end_b = chains
->>>>>>> 4735cf72
             .handle_b
             .query_channel(
                 QueryChannelRequest {
@@ -884,35 +864,6 @@
             .map(|(channel_end, _)| channel_end)
             .map_err(|e| eyre!("Error querying ChannelEnd B: {e}"))?;
 
-<<<<<<< HEAD
-        let pre_upgrade_1_version = channel_end_a.version;
-        let pre_upgrade_1_ordering = channel_end_a.ordering;
-        let pre_upgrade_1_connection_hops_a = channel_end_a.connection_hops.clone();
-        let pre_upgrade_1_connection_hops_b = channel_end_b.connection_hops.clone();
-
-        let channel = channels.channel;
-        let post_upgrade_1_version = Version::ics20_with_fee();
-
-        let pre_upgrade_1_attrs = ChannelUpgradableAttributes::new(
-            pre_upgrade_1_version.clone(),
-            pre_upgrade_1_version.clone(),
-            pre_upgrade_1_ordering,
-            pre_upgrade_1_connection_hops_a.clone(),
-            pre_upgrade_1_connection_hops_b.clone(),
-            Sequence::from(1),
-        );
-
-        let interm_upgrade_1_attrs = ChannelUpgradableAttributes::new(
-            pre_upgrade_1_version,
-            post_upgrade_1_version.clone(),
-            pre_upgrade_1_ordering,
-            pre_upgrade_1_connection_hops_a.clone(),
-            pre_upgrade_1_connection_hops_b.clone(),
-            Sequence::from(1),
-        );
-        
-        info!("Will initialise on chain A upgrade handshake with governance proposal...");
-=======
         let old_version = channel_end_a.version;
         let old_ordering = channel_end_a.ordering;
         let old_connection_hops_a = channel_end_a.connection_hops;
@@ -941,20 +892,13 @@
         )?;
 
         info!("Will initialise upgrade handshake with governance proposal...");
->>>>>>> 4735cf72
 
         chains.node_a.chain_driver().initialise_channel_upgrade(
             channel.src_port_id().as_str(),
             channel.src_channel_id().unwrap().as_str(),
-<<<<<<< HEAD
-            pre_upgrade_1_ordering.as_str(),
-            pre_upgrade_1_connection_hops_a.first().unwrap().as_str(),
-            &serde_json::to_string(&post_upgrade_1_version.0).unwrap(),
-=======
             old_ordering.as_str(),
             old_connection_hops_a.first().unwrap().as_str(),
             &serde_json::to_string(&new_version.0).unwrap(),
->>>>>>> 4735cf72
             chains.handle_a().get_signer().unwrap().as_ref(),
             "1",
         )?;
@@ -966,11 +910,7 @@
             &chains.handle_b,
             &channels.channel_id_a.as_ref(),
             &channels.port_a.as_ref(),
-<<<<<<< HEAD
-            &pre_upgrade_1_attrs,
-=======
             &old_attrs,
->>>>>>> 4735cf72
         )?;
 
         info!("Will run ChanUpgradeTry step...");
@@ -984,9 +924,6 @@
             &chains.handle_a,
             &channels.channel_id_b.as_ref(),
             &channels.port_b.as_ref(),
-<<<<<<< HEAD
-            &pre_upgrade_1_attrs.flipped(),
-=======
             &old_attrs.flipped(),
         )?;
 
@@ -1012,7 +949,6 @@
             &wallet_a.as_ref(),
             &wallet_b.address(),
             &denom_a.with_amount(a_to_b_amount).as_ref(),
->>>>>>> 4735cf72
         )?;
 
         info!("Will run ChanUpgradeAck step...");
@@ -1021,27 +957,11 @@
 
         info!("Check that the step ChanUpgradeAck was correctly executed...");
 
-<<<<<<< HEAD
-        assert_eventually_channel_upgrade_ack(
-=======
         assert_eventually_channel_upgrade_flushing(
->>>>>>> 4735cf72
             &chains.handle_a,
             &chains.handle_b,
             &channels.channel_id_a.as_ref(),
             &channels.port_a.as_ref(),
-<<<<<<< HEAD
-            &pre_upgrade_1_attrs,
-        )?;
-
-        info!("Will run ChanUpgradeConfirm step...");
-
-        channel.build_chan_upgrade_confirm_and_send()?;
-
-        info!("Check that the step ChanUpgradeConfirm was correctly executed...");
-
-        assert_eventually_channel_upgrade_confirm(
-=======
             &old_attrs,
         )?;
 
@@ -1068,41 +988,10 @@
         info!("Check that the step ChanUpgradeTimeout was correctly executed...");
 
         assert_eventually_channel_upgrade_cancel(
->>>>>>> 4735cf72
-            &chains.handle_b,
-            &chains.handle_a,
-            &channels.channel_id_b.as_ref(),
-            &channels.port_b.as_ref(),
-<<<<<<< HEAD
-            &interm_upgrade_1_attrs.flipped(),
-        )?;
-
-        // ChannelEnd B is now `OPEN` (because both ends did not have in-flight packets)
-        // Initialise a new upgrade handshake on chain B before ChannelEnd A moves to `OPEN`
-
-        let pre_upgrade_2_version = Version::ics20_with_fee();
-        let pre_upgrade_2_ordering = channel_end_a.ordering;
-        let pre_upgrade_2_connection_hops_a = channel_end_a.connection_hops.clone();
-        let pre_upgrade_2_connection_hops_b = channel_end_b.connection_hops.clone();
-
-        let post_upgrade_2_version = Version::ics20();
-
-        info!("Will initialise on chain B upgrade handshake with governance proposal...");
-
-        chains.node_b.chain_driver().initialise_channel_upgrade(
-            channel.dst_port_id().as_str(),
-            channel.dst_channel_id().unwrap().as_str(),
-            pre_upgrade_2_ordering.as_str(),
-            pre_upgrade_2_connection_hops_b.first().unwrap().as_str(),
-            &serde_json::to_string(&post_upgrade_2_version.0).unwrap(),
-            chains.handle_b().get_signer().unwrap().as_ref(),
-            "1",
-        )?;
-
-        info!("Check that the step ChanUpgradeInit was correctly executed...");
-
-        channel_end_b = chains
-=======
+            &chains.handle_b,
+            &chains.handle_a,
+            &channels.channel_id_b.as_ref(),
+            &channels.port_b.as_ref(),
             &old_attrs.flipped(),
         )?;
 
@@ -1143,7 +1032,6 @@
             .map_err(|e| eyre!("Error querying ChannelEnd A: {e}"))?;
 
         let channel_end_b = chains
->>>>>>> 4735cf72
             .handle_b
             .query_channel(
                 QueryChannelRequest {
@@ -1156,50 +1044,6 @@
             .map(|(channel_end, _)| channel_end)
             .map_err(|e| eyre!("Error querying ChannelEnd B: {e}"))?;
 
-<<<<<<< HEAD
-        // upgrade sequence should have been incremented
-        let upgrade_sequence_b = Sequence::from(2);
-        if !channel_end_b.upgrade_sequence.eq(&upgrade_sequence_b)
-        {
-            return Err(Error::generic(eyre!(
-                "expected channel end B upgrade sequence to be `{}`, but it is instead `{}`",
-                upgrade_sequence_b,
-                channel_end_b.upgrade_sequence
-            )));
-        }
-
-        // Finish upgrade 1 on ChannelEnd A
-
-        info!("Will run ChanUpgradeOpen step...");
-
-        channel.flipped().build_chan_upgrade_open_and_send()?;
-
-        info!("Check that the step ChanUpgradeOpen was correctly executed...");
-
-        channel_end_a = chains
-            .handle_a
-            .query_channel(
-                QueryChannelRequest {
-                    port_id: channels.port_a.0.clone(),
-                    channel_id: channels.channel_id_a.0.clone(),
-                    height: QueryHeight::Latest,
-                },
-                IncludeProof::No,
-            )
-            .map(|(channel_end, _)| channel_end)
-            .map_err(|e| eyre!("Error querying ChannelEnd A: {e}"))?;
-
-        let state_a = ChannelState::Open(UpgradeState::NotUpgrading);
-        if !channel_end_a.state_matches(&state_a) {
-            return Err(Error::generic(eyre!(
-                "expected channel end A state to be `{}`, but is instead `{}`",
-                state_a,
-                channel_end_a.state()
-            )));
-        }
-
-        Ok(())
-=======
         let old_version = channel_end_a.version;
         let old_ordering = channel_end_a.ordering;
         let old_connection_hops_a = channel_end_a.connection_hops;
@@ -1366,7 +1210,222 @@
 
             Ok(())
         })
->>>>>>> 4735cf72
+    }
+}
+
+struct ChannelUpgradeHandshakeInitiateNewUpgrade;
+
+impl BinaryChannelTest for ChannelUpgradeHandshakeInitiateNewUpgrade {
+    fn run<ChainA: ChainHandle, ChainB: ChainHandle>(
+        &self,
+        _config: &TestConfig,
+        _relayer: RelayerDriver,
+        chains: ConnectedChains<ChainA, ChainB>,
+        channels: ConnectedChannel<ChainA, ChainB>,
+    ) -> Result<(), Error> {
+        info!("Check that channels are both in OPEN State");
+
+        assert_eventually_channel_established(
+            &chains.handle_b,
+            &chains.handle_a,
+            &channels.channel_id_b.as_ref(),
+            &channels.port_b.as_ref(),
+        )?;
+
+        let mut channel_end_a = chains
+            .handle_a
+            .query_channel(
+                QueryChannelRequest {
+                    port_id: channels.port_a.0.clone(),
+                    channel_id: channels.channel_id_a.0.clone(),
+                    height: QueryHeight::Latest,
+                },
+                IncludeProof::No,
+            )
+            .map(|(channel_end, _)| channel_end)
+            .map_err(|e| eyre!("Error querying ChannelEnd A: {e}"))?;
+
+        let mut channel_end_b = chains
+            .handle_b
+            .query_channel(
+                QueryChannelRequest {
+                    port_id: channels.port_b.0.clone(),
+                    channel_id: channels.channel_id_b.0.clone(),
+                    height: QueryHeight::Latest,
+                },
+                IncludeProof::No,
+            )
+            .map(|(channel_end, _)| channel_end)
+            .map_err(|e| eyre!("Error querying ChannelEnd B: {e}"))?;
+
+        let pre_upgrade_1_version = channel_end_a.version;
+        let pre_upgrade_1_ordering = channel_end_a.ordering;
+        let pre_upgrade_1_connection_hops_a = channel_end_a.connection_hops.clone();
+        let pre_upgrade_1_connection_hops_b = channel_end_b.connection_hops.clone();
+
+        let channel = channels.channel;
+        let post_upgrade_1_version = Version::ics20_with_fee();
+
+        let pre_upgrade_1_attrs = ChannelUpgradableAttributes::new(
+            pre_upgrade_1_version.clone(),
+            pre_upgrade_1_version.clone(),
+            pre_upgrade_1_ordering,
+            pre_upgrade_1_connection_hops_a.clone(),
+            pre_upgrade_1_connection_hops_b.clone(),
+            Sequence::from(1),
+        );
+
+        let interm_upgrade_1_attrs = ChannelUpgradableAttributes::new(
+            pre_upgrade_1_version,
+            post_upgrade_1_version.clone(),
+            pre_upgrade_1_ordering,
+            pre_upgrade_1_connection_hops_a.clone(),
+            pre_upgrade_1_connection_hops_b.clone(),
+            Sequence::from(1),
+        );
+
+        info!("Will initialise on chain A upgrade handshake with governance proposal...");
+
+        chains.node_a.chain_driver().initialise_channel_upgrade(
+            channel.src_port_id().as_str(),
+            channel.src_channel_id().unwrap().as_str(),
+            pre_upgrade_1_ordering.as_str(),
+            pre_upgrade_1_connection_hops_a.first().unwrap().as_str(),
+            &serde_json::to_string(&post_upgrade_1_version.0).unwrap(),
+            chains.handle_a().get_signer().unwrap().as_ref(),
+            "1",
+        )?;
+
+        info!("Check that the step ChanUpgradeInit was correctly executed...");
+
+        assert_eventually_channel_upgrade_init(
+            &chains.handle_a,
+            &chains.handle_b,
+            &channels.channel_id_a.as_ref(),
+            &channels.port_a.as_ref(),
+            &pre_upgrade_1_attrs,
+        )?;
+
+        info!("Will run ChanUpgradeTry step...");
+
+        channel.build_chan_upgrade_try_and_send()?;
+
+        info!("Check that the step ChanUpgradeTry was correctly executed...");
+
+        assert_eventually_channel_upgrade_try(
+            &chains.handle_b,
+            &chains.handle_a,
+            &channels.channel_id_b.as_ref(),
+            &channels.port_b.as_ref(),
+            &pre_upgrade_1_attrs.flipped(),
+        )?;
+
+        info!("Will run ChanUpgradeAck step...");
+
+        channel.flipped().build_chan_upgrade_ack_and_send()?;
+
+        info!("Check that the step ChanUpgradeAck was correctly executed...");
+
+        assert_eventually_channel_upgrade_ack(
+            &chains.handle_a,
+            &chains.handle_b,
+            &channels.channel_id_a.as_ref(),
+            &channels.port_a.as_ref(),
+            &pre_upgrade_1_attrs,
+        )?;
+
+        info!("Will run ChanUpgradeConfirm step...");
+
+        channel.build_chan_upgrade_confirm_and_send()?;
+
+        info!("Check that the step ChanUpgradeConfirm was correctly executed...");
+
+        assert_eventually_channel_upgrade_confirm(
+            &chains.handle_b,
+            &chains.handle_a,
+            &channels.channel_id_b.as_ref(),
+            &channels.port_b.as_ref(),
+            &interm_upgrade_1_attrs.flipped(),
+        )?;
+
+        // ChannelEnd B is now `OPEN` (because both ends did not have in-flight packets)
+        // Initialise a new upgrade handshake on chain B before ChannelEnd A moves to `OPEN`
+
+        let pre_upgrade_2_version = Version::ics20_with_fee();
+        let pre_upgrade_2_ordering = channel_end_a.ordering;
+        let pre_upgrade_2_connection_hops_a = channel_end_a.connection_hops.clone();
+        let pre_upgrade_2_connection_hops_b = channel_end_b.connection_hops.clone();
+
+        let post_upgrade_2_version = Version::ics20();
+
+        info!("Will initialise on chain B upgrade handshake with governance proposal...");
+
+        chains.node_b.chain_driver().initialise_channel_upgrade(
+            channel.dst_port_id().as_str(),
+            channel.dst_channel_id().unwrap().as_str(),
+            pre_upgrade_2_ordering.as_str(),
+            pre_upgrade_2_connection_hops_b.first().unwrap().as_str(),
+            &serde_json::to_string(&post_upgrade_2_version.0).unwrap(),
+            chains.handle_b().get_signer().unwrap().as_ref(),
+            "1",
+        )?;
+
+        info!("Check that the step ChanUpgradeInit was correctly executed...");
+
+        channel_end_b = chains
+            .handle_b
+            .query_channel(
+                QueryChannelRequest {
+                    port_id: channels.port_b.0.clone(),
+                    channel_id: channels.channel_id_b.0.clone(),
+                    height: QueryHeight::Latest,
+                },
+                IncludeProof::No,
+            )
+            .map(|(channel_end, _)| channel_end)
+            .map_err(|e| eyre!("Error querying ChannelEnd B: {e}"))?;
+
+        // upgrade sequence should have been incremented
+        let upgrade_sequence_b = Sequence::from(2);
+        if !channel_end_b.upgrade_sequence.eq(&upgrade_sequence_b) {
+            return Err(Error::generic(eyre!(
+                "expected channel end B upgrade sequence to be `{}`, but it is instead `{}`",
+                upgrade_sequence_b,
+                channel_end_b.upgrade_sequence
+            )));
+        }
+
+        // Finish upgrade 1 on ChannelEnd A
+
+        info!("Will run ChanUpgradeOpen step...");
+
+        channel.flipped().build_chan_upgrade_open_and_send()?;
+
+        info!("Check that the step ChanUpgradeOpen was correctly executed...");
+
+        channel_end_a = chains
+            .handle_a
+            .query_channel(
+                QueryChannelRequest {
+                    port_id: channels.port_a.0.clone(),
+                    channel_id: channels.channel_id_a.0.clone(),
+                    height: QueryHeight::Latest,
+                },
+                IncludeProof::No,
+            )
+            .map(|(channel_end, _)| channel_end)
+            .map_err(|e| eyre!("Error querying ChannelEnd A: {e}"))?;
+
+        let state_a = ChannelState::Open(UpgradeState::NotUpgrading);
+        if !channel_end_a.state_matches(&state_a) {
+            return Err(Error::generic(eyre!(
+                "expected channel end A state to be `{}`, but is instead `{}`",
+                state_a,
+                channel_end_a.state()
+            )));
+        }
+
+        Ok(())
     }
 }
 
@@ -1410,9 +1469,6 @@
     }
 }
 
-<<<<<<< HEAD
-impl HasOverrides for ChannelUpgradeHandshakeInitiateNewUpgrade {
-=======
 impl HasOverrides for ChannelUpgradeHandshakeTimeoutWhenFlushing {
     type Overrides = ChannelUpgradeTestOverrides;
 
@@ -1422,10 +1478,17 @@
 }
 
 impl HasOverrides for ChannelUpgradeHandshakeFlushPackets {
->>>>>>> 4735cf72
     type Overrides = ChannelUpgradeTestOverrides;
 
     fn get_overrides(&self) -> &ChannelUpgradeTestOverrides {
         &ChannelUpgradeTestOverrides
     }
+}
+
+impl HasOverrides for ChannelUpgradeHandshakeInitiateNewUpgrade {
+    type Overrides = ChannelUpgradeTestOverrides;
+
+    fn get_overrides(&self) -> &ChannelUpgradeTestOverrides {
+        &ChannelUpgradeTestOverrides
+    }
 }