--- conflicted
+++ resolved
@@ -27,13 +27,11 @@
 pub mod ternary_transfer;
 pub mod transfer;
 
-<<<<<<< HEAD
+#[cfg(any(doc, feature = "async-icq"))]
+pub mod async_icq;
+
 #[cfg(any(doc, feature = "channel-upgrade"))]
 pub mod channel_upgrade;
-=======
-#[cfg(any(doc, feature = "async-icq"))]
-pub mod async_icq;
->>>>>>> 80962789
 
 #[cfg(any(doc, feature = "ics29-fee"))]
 pub mod fee;
