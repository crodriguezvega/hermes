//! This test tests three different cases:
//!
//! - The `IbcForwardTransferTest` tests the case a packet is successfully
//!   forwarded.
//!
//! - The `MisspelledMemoFieldsIbcForwardTransferTest` tests the case where the
//!   fields inside the memo are misspelled:
//!    - Misspelled `forward`: The intemediary chain will not understand the transfer
//!      must be forwarded, and will thus keep the tokens.
//!    - Misspelled `receiver`: The intermediary chain will not find the receiver field
//!      and will thus refund the sender.
//!    - Misspelled `port`: The intermediary chain will not find the port field
//!      and will thus refund the sender.
//!    - Misspelled `channel`: The intermediary chain will not find the channel field
//!      and will thus refund the sender.
//!
//! - The `MisspelledMemoContentIbcForwardTransferTest` tests the case where the content of
//!   the memo fields are misspelled:
//!    - Misspelled receiver address, port or channel: The intermediary chain will refund the sender.

use ibc_relayer::config::{self, Config, ModeConfig};
use ibc_test_framework::chain::cli::transfer::transfer_with_memo;
use ibc_test_framework::prelude::*;

use crate::tests::forward::memo::{
    MemoField, MemoInfo, MemoMisspelledField, MisspelledChannelMemoInfo, MisspelledPortMemoInfo,
    MisspelledReceiverMemoInfo,
};

#[test]
fn test_ibc_forward_transfer() -> Result<(), Error> {
    run_nary_channel_test(&IbcForwardTransferTest)
}

#[test]
fn test_misspelled_memo_fields_ibc_forward_transfer() -> Result<(), Error> {
    run_nary_channel_test(&MisspelledMemoFieldsIbcForwardTransferTest)
}

#[test]
fn test_misspelled_memo_content_ibc_forward_transfer() -> Result<(), Error> {
    run_nary_channel_test(&MisspelledMemoContentIbcForwardTransferTest)
}

/*#[test]
fn test_invalid_channel_ibc_forward_transfer() -> Result<(), Error> {
    run_nary_channel_test(&InvalidChannelIbcForwardTransferTest)
}

#[test]
fn test_invalid_address_ibc_forward_transfer() -> Result<(), Error> {
    run_nary_channel_test(&InvalidAddressIbcForwardTransferTest)
}*/

struct IbcForwardTransferTestOverrides;

impl TestOverrides for IbcForwardTransferTestOverrides {
    fn modify_relayer_config(&self, config: &mut Config) {
        config.mode = ModeConfig {
            connections: config::Connections { enabled: false },
            channels: config::Channels { enabled: false },
            ..Default::default()
        };
    }

    fn modify_test_config(&self, config: &mut TestConfig) {
        config.bootstrap_with_random_ids = false;
    }

    fn should_spawn_supervisor(&self) -> bool {
        true
    }
}

impl PortsOverride<3> for IbcForwardTransferTestOverrides {}

struct IbcForwardTransferTest;

impl NaryChannelTest<3> for IbcForwardTransferTest {
    fn run<Handle: ChainHandle>(
        &self,
        _config: &TestConfig,
        _relayer: RelayerDriver,
        chains: NaryConnectedChains<Handle, 3>,
        channels: NaryConnectedChannels<Handle, 3>,
    ) -> Result<(), Error> {
        let connected_chains = chains.connected_chains_at::<0, 2>()?;

        let node_a = chains.full_node_at::<0>()?;
        let node_b = chains.full_node_at::<1>()?;
        let node_c = chains.full_node_at::<2>()?;

        let channel_a_to_b = channels.channel_at::<0, 1>()?;
        let channel_b_to_c = channels.channel_at::<1, 2>()?;

        let denom_a = connected_chains.node_a.denom();

        let denom_b = derive_ibc_denom(
            &channel_a_to_b.port_b.as_ref(),
            &channel_a_to_b.channel_id_b.as_ref(),
            &denom_a,
        )?;

        let denom_a_to_b = derive_ibc_denom(
            &channel_a_to_b.port_b.as_ref(),
            &channel_a_to_b.channel_id_b.as_ref(),
            &denom_a,
        )?;

        let denom_a_to_c = derive_ibc_denom(
            &channel_b_to_c.port_b.as_ref(),
            &channel_b_to_c.channel_id_b.as_ref(),
            &denom_b.as_ref(),
        )?;

        let wallets_a = node_a.wallets();
        let wallet_a = wallets_a.user1();

        let wallets_b = node_b.wallets();
        let wallet_b = wallets_b.user1();

        let wallets_c = node_c.wallets();
        let wallet_c = wallets_c.user1();

        let balance_a = node_a
            .chain_driver()
            .query_balance(&wallet_a.address(), &denom_a)?;

        let a_to_c_amount = 4000_u128;

        let memo_field: MemoField<MemoInfo> = MemoField::new(
            wallet_c.address().value().to_string(),
            channel_b_to_c.port_a.to_string(),
            channel_b_to_c.channel.a_channel_id().unwrap().to_string(),
        );
        let memo = serde_json::to_string(&memo_field).unwrap();

        let binding = node_a.chain_driver();
        let driver = binding.value();
        match transfer_with_memo(
            driver.chain_id.as_str(),
            &driver.command_path,
            &driver.home_path,
            &driver.rpc_listen_address(),
            wallet_a.address().value().as_str(),
            wallet_b.address().value().as_str(),
            &denom_a.with_amount(a_to_c_amount).to_string(),
            channel_a_to_b.channel.a_channel_id().unwrap().as_ref(),
            &channel_a_to_b.port_a.to_string(),
            &memo,
        ) {
            Ok(_) => {
                info!("CLI for transfer with memo successful");
            }
            Err(e) => {
                info!("error with memo CLI : {}", e);
            }
        }

        info!(
<<<<<<< HEAD
            "Sending IBC transfer from chain {} to chain {} with amount of {} {}, through address {}",
            chains.chain_handle_at::<0>().unwrap().value(),
            chains.chain_handle_at::<2>().unwrap().value(),
            a_to_c_amount,
            denom_a,
            forward_a_to_c_from_b
        );

        node_a.chain_driver().ibc_transfer_token(
            &channel_a_to_b.port_a.as_ref(),
            &channel_a_to_b.channel_id_a.as_ref(),
            &wallet_a,
            &MonoTagged::new(&forward_a_to_c_from_b),
            &denom_a.with_amount(a_to_c_amount).as_ref(),
            None,
        )?;

        info!(
            "Waiting for user on chain C to receive IBC transferred amount of {}",
=======
            "waiting for user on chain C to receive IBC transferred amount of {}",
>>>>>>> 6c0772ed
            a_to_c_amount
        );

        node_c.chain_driver().assert_eventual_wallet_amount(
            &wallet_c.address(),
            &denom_a_to_c.with_amount(a_to_c_amount).as_ref(),
        )?;

        node_a.chain_driver().assert_eventual_wallet_amount(
            &wallet_a.address(),
            &(balance_a - a_to_c_amount).as_ref(),
        )?;

        node_b.chain_driver().assert_eventual_wallet_amount(
            &wallet_b.address(),
            &denom_a_to_b.with_amount(0_u128).as_ref(),
        )?;

        info!(
            "successfully performed IBC transfer from chain {} to chain {}",
            chains.chain_handle_at::<0>().unwrap().value(),
            chains.chain_handle_at::<2>().unwrap().value(),
        );

        Ok(())
    }
}

struct MisspelledMemoFieldsIbcForwardTransferTest;

impl NaryChannelTest<3> for MisspelledMemoFieldsIbcForwardTransferTest {
    fn run<Handle: ChainHandle>(
        &self,
        _config: &TestConfig,
        _relayer: RelayerDriver,
        chains: NaryConnectedChains<Handle, 3>,
        channels: NaryConnectedChannels<Handle, 3>,
    ) -> Result<(), Error> {
        let connected_chains = chains.connected_chains_at::<0, 2>()?;

        let node_a = chains.full_node_at::<0>()?;
        let node_b = chains.full_node_at::<1>()?;
        let node_c = chains.full_node_at::<2>()?;

        let channel_a_to_b = channels.channel_at::<0, 1>()?;
        let channel_b_to_c = channels.channel_at::<1, 2>()?;

        let denom_a = connected_chains.node_a.denom();

        let denom_b = derive_ibc_denom(
            &channel_a_to_b.port_b.as_ref(),
            &channel_a_to_b.channel_id_b.as_ref(),
            &denom_a,
        )?;

        let denom_a_to_b = derive_ibc_denom(
            &channel_a_to_b.port_b.as_ref(),
            &channel_a_to_b.channel_id_b.as_ref(),
            &denom_a,
        )?;

        let denom_a_to_c = derive_ibc_denom(
            &channel_b_to_c.port_b.as_ref(),
            &channel_b_to_c.channel_id_b.as_ref(),
            &denom_b.as_ref(),
        )?;

        let wallets_a = node_a.wallets();
        let wallet_a = wallets_a.user1();

        let wallets_b = node_b.wallets();
        let wallet_b = wallets_b.user1();

        let wallets_c = node_c.wallets();
        let wallet_c = wallets_c.user1();

        let balance_a = node_a
            .chain_driver()
            .query_balance(&wallet_a.address(), &denom_a)?;

        let balance_c = node_c
            .chain_driver()
            .query_balance(&wallet_c.address(), &denom_a_to_c.as_ref())?;

        let a_to_c_amount = 4000_u128;

        // Memo with field spelled `fort` instead of `port`.
        let memo_invalid_field: MemoField<MisspelledPortMemoInfo> = MemoField::new(
            wallet_c.address().value().to_string(),
            channel_b_to_c.port_a.to_string(),
            channel_b_to_c.channel.a_channel_id().unwrap().to_string(),
        );
        let memo1 = serde_json::to_string(&memo_invalid_field).unwrap();

        // Memo with field spelled `xhannel` instead of `channel`.
        let memo_invalid_field: MemoField<MisspelledChannelMemoInfo> = MemoField::new(
            wallet_c.address().value().to_string(),
            channel_b_to_c.port_a.to_string(),
            channel_b_to_c.channel.a_channel_id().unwrap().to_string(),
        );
        let memo2 = serde_json::to_string(&memo_invalid_field).unwrap();

<<<<<<< HEAD
        node_a.chain_driver().ibc_transfer_token(
            &channel_a_to_b.port_a.as_ref(),
            &channel_a_to_b.channel_id_a.as_ref(),
            &wallet_a,
            &MonoTagged::new(&forward_a_to_c_from_b),
            &denom_a.with_amount(a_to_c_amount).as_ref(),
            None,
        )?;
=======
        // Memo with field spelled `recv` instead of `receiver`.
        let memo_invalid_field: MemoField<MisspelledReceiverMemoInfo> = MemoField::new(
            wallet_c.address().value().to_string(),
            channel_b_to_c.port_a.to_string(),
            channel_b_to_c.channel.a_channel_id().unwrap().to_string(),
        );
        let memo3 = serde_json::to_string(&memo_invalid_field).unwrap();
>>>>>>> 6c0772ed

        // Memo with field spelled `fwd` instead of `forward`.
        let memo_invalid_field: MemoMisspelledField<MemoInfo> = MemoMisspelledField::new(
            wallet_c.address().value().to_string(),
            channel_b_to_c.port_a.to_string(),
            channel_b_to_c.channel.a_channel_id().unwrap().to_string(),
        );
        let memo4 = serde_json::to_string(&memo_invalid_field).unwrap();

        {
            info!("forward transfer with invalid `port` field");

            let binding = node_a.chain_driver();
            let driver = binding.value();
            match transfer_with_memo(
                driver.chain_id.as_str(),
                &driver.command_path,
                &driver.home_path,
                &driver.rpc_listen_address(),
                wallet_a.address().value().as_str(),
                wallet_b.address().value().as_str(),
                &denom_a.with_amount(a_to_c_amount).to_string(),
                channel_a_to_b.channel.a_channel_id().unwrap().as_ref(),
                &channel_a_to_b.port_a.to_string(),
                &memo1,
            ) {
                Ok(_) => {
                    info!("CLI for transfer with memo successful");
                }
                Err(e) => {
                    info!("error with memo CLI : {}", e);
                }
            }

            // Wait before checking the balances
            std::thread::sleep(Duration::from_secs(10));

            info!("checking that the sender was refunded and other chains didn't receive tokens");

            // As the port field is misspelled, the sender will be refunded
            node_b.chain_driver().assert_eventual_wallet_amount(
                &wallet_b.address(),
                &denom_a_to_b.with_amount(0_u128).as_ref(),
            )?;

            node_a
                .chain_driver()
                .assert_eventual_wallet_amount(&wallet_a.address(), &(balance_a).as_ref())?;

            // The expected receiver will never receive the token.
            node_c.chain_driver().assert_eventual_wallet_amount(
                &wallet_c.address(),
                &denom_a_to_c.with_amount(0_u128).as_ref(),
            )?;
        }

        {
            info!("forward transfer with invalid `channel` field");

            let binding = node_a.chain_driver();
            let driver = binding.value();
            match transfer_with_memo(
                driver.chain_id.as_str(),
                &driver.command_path,
                &driver.home_path,
                &driver.rpc_listen_address(),
                wallet_a.address().value().as_str(),
                wallet_b.address().value().as_str(),
                &denom_a.with_amount(a_to_c_amount).to_string(),
                channel_a_to_b.channel.a_channel_id().unwrap().as_ref(),
                &channel_a_to_b.port_a.to_string(),
                &memo2,
            ) {
                Ok(_) => {
                    info!("CLI for transfer with memo successful");
                }
                Err(e) => {
                    info!("error with memo CLI : {}", e);
                }
            }

            // Wait before checking the balances
            std::thread::sleep(Duration::from_secs(10));

            info!("checking that the sender was refunded and other chains didn't receive tokens");

            // As the channel field is misspelled, the sender will be refunded
            node_a
                .chain_driver()
                .assert_eventual_wallet_amount(&wallet_a.address(), &(balance_a).as_ref())?;

            node_b.chain_driver().assert_eventual_wallet_amount(
                &wallet_b.address(),
                &denom_a_to_b.with_amount(0_u128).as_ref(),
            )?;

            // The expected receiver will never receive the token.
            node_c.chain_driver().assert_eventual_wallet_amount(
                &wallet_c.address(),
                &denom_a_to_c.with_amount(0_u128).as_ref(),
            )?;
        }

        {
            info!("forward transfer with invalid `receiver` field");

            let binding = node_a.chain_driver();
            let driver = binding.value();
            match transfer_with_memo(
                driver.chain_id.as_str(),
                &driver.command_path,
                &driver.home_path,
                &driver.rpc_listen_address(),
                wallet_a.address().value().as_str(),
                wallet_b.address().value().as_str(),
                &denom_a.with_amount(a_to_c_amount).to_string(),
                channel_a_to_b.channel.a_channel_id().unwrap().as_ref(),
                &channel_a_to_b.port_a.to_string(),
                &memo3,
            ) {
                Ok(_) => {
                    info!("transfer with memo CLI successful");
                }
                Err(e) => {
                    info!("error with memo CLI : {}", e);
                }
            }

            info!("checking that the sender was refunded and other chains didn't receive tokens");

            // Wait before checking the balances
            std::thread::sleep(Duration::from_secs(10));

            node_a
                .chain_driver()
                .assert_eventual_wallet_amount(&wallet_a.address(), &(balance_a).as_ref())?;

            // As the receiver field is misspelled, a default address will be used ?
            node_b.chain_driver().assert_eventual_wallet_amount(
                &wallet_b.address(),
                &denom_a_to_b.with_amount(0_u128).as_ref(),
            )?;

            // The expected receiver will never receive the token.
            node_c.chain_driver().assert_eventual_wallet_amount(
                &wallet_c.address(),
                &denom_a_to_c.with_amount(0_u128).as_ref(),
            )?;
        }

        {
            info!("forward transfer with invalid `forward` field");

            let binding = node_a.chain_driver();
            let driver = binding.value();
            match transfer_with_memo(
                driver.chain_id.as_str(),
                &driver.command_path,
                &driver.home_path,
                &driver.rpc_listen_address(),
                wallet_a.address().value().as_str(),
                wallet_b.address().value().as_str(),
                &denom_a.with_amount(a_to_c_amount).to_string(),
                channel_a_to_b.channel.a_channel_id().unwrap().as_ref(),
                &channel_a_to_b.port_a.to_string(),
                &memo4,
            ) {
                Ok(_) => {
                    info!("transfer with memo CLI successful");
                }
                Err(e) => {
                    info!("error with memo CLI : {}", e);
                }
            }

            info!(
                "check that only the sender lost {} tokens and the intemediary chain received {} tokens",
                a_to_c_amount,
                a_to_c_amount
            );

            node_a.chain_driver().assert_eventual_wallet_amount(
                &wallet_a.address(),
                &(balance_a - a_to_c_amount).as_ref(),
            )?;

            // As the memo doesn't have the format expected for forward transfer
            // the intermediary chain will keep the tokens.
            node_b.chain_driver().assert_eventual_wallet_amount(
                &wallet_b.address(),
                &denom_a_to_b.with_amount(a_to_c_amount).as_ref(),
            )?;

            // The expected receiver will never receive the token.
            node_c
                .chain_driver()
                .assert_eventual_wallet_amount(&wallet_c.address(), &(balance_c).as_ref())?;
        }

        info!("successfully test forward transfer with misspelled fields.");

        Ok(())
    }
}

struct MisspelledMemoContentIbcForwardTransferTest;

impl NaryChannelTest<3> for MisspelledMemoContentIbcForwardTransferTest {
    fn run<Handle: ChainHandle>(
        &self,
        _config: &TestConfig,
        _relayer: RelayerDriver,
        chains: NaryConnectedChains<Handle, 3>,
        channels: NaryConnectedChannels<Handle, 3>,
    ) -> Result<(), Error> {
        let connected_chains = chains.connected_chains_at::<0, 2>()?;

        let node_a = chains.full_node_at::<0>()?;
        let node_b = chains.full_node_at::<1>()?;
        let node_c = chains.full_node_at::<2>()?;

        let channel_a_to_b = channels.channel_at::<0, 1>()?;
        let channel_b_to_c = channels.channel_at::<1, 2>()?;

        let denom_a = connected_chains.node_a.denom();

        let denom_b = derive_ibc_denom(
            &channel_a_to_b.port_b.as_ref(),
            &channel_a_to_b.channel_id_b.as_ref(),
            &denom_a,
        )?;

        let denom_a_to_b = derive_ibc_denom(
            &channel_a_to_b.port_b.as_ref(),
            &channel_a_to_b.channel_id_b.as_ref(),
            &denom_a,
        )?;

        let denom_a_to_c = derive_ibc_denom(
            &channel_b_to_c.port_b.as_ref(),
            &channel_b_to_c.channel_id_b.as_ref(),
            &denom_b.as_ref(),
        )?;

        let wallets_a = node_a.wallets();
        let wallet_a = wallets_a.user1();

        let wallets_b = node_b.wallets();
        let wallet_b = wallets_b.user1();

        let wallets_c = node_c.wallets();
        let wallet_c = wallets_c.user1();

        let balance_a = node_a
            .chain_driver()
            .query_balance(&wallet_a.address(), &denom_a)?;

        let a_to_c_amount = 4000_u128;

        // Memo with field value: port: "misspelledPort".
        let memo_misspelled_port: MemoField<MemoInfo> = MemoField::new(
            wallet_c.address().value().to_string(),
            "misspelledPort".to_owned(),
            channel_b_to_c.channel.a_channel_id().unwrap().to_string(),
        );
        let memo1 = serde_json::to_string(&memo_misspelled_port).unwrap();

        // Memo with field value: channel: "misspelledChannel".
        let memo_misspelled_channel: MemoField<MemoInfo> = MemoField::new(
            wallet_c.address().value().to_string(),
            channel_b_to_c.port_a.to_string(),
            "misspelledChannel".to_owned(),
        );
        let memo2 = serde_json::to_string(&memo_misspelled_channel).unwrap();

<<<<<<< HEAD
        node_a.chain_driver().ibc_transfer_token(
            &channel_a_to_b.port_a.as_ref(),
            &channel_a_to_b.channel_id_a.as_ref(),
            &wallet_a,
            &MonoTagged::new(&forward_a_to_c_from_b),
            &denom_a.with_amount(a_to_c_amount).as_ref(),
            None,
        )?;

        info!(
            "Verify refunded tokens after trying to transfer with an invalid destination address"
=======
        // Memo with field value: receiver: "misspelledReceiver".
        let memo_misspelled_receiver: MemoField<MemoInfo> = MemoField::new(
            "misspelledReceiver".to_owned(),
            channel_b_to_c.port_a.to_string(),
            channel_b_to_c.channel.a_channel_id().unwrap().to_string(),
>>>>>>> 6c0772ed
        );
        let memo3 = serde_json::to_string(&memo_misspelled_receiver).unwrap();

        {
            info!("forward transfer with invalid port");

            let binding = node_a.chain_driver();
            let driver = binding.value();
            match transfer_with_memo(
                driver.chain_id.as_str(),
                &driver.command_path,
                &driver.home_path,
                &driver.rpc_listen_address(),
                wallet_a.address().value().as_str(),
                wallet_b.address().value().as_str(),
                &denom_a.with_amount(a_to_c_amount).to_string(),
                channel_a_to_b.channel.a_channel_id().unwrap().as_ref(),
                &channel_a_to_b.port_a.to_string(),
                &memo2,
            ) {
                Ok(_) => {
                    info!("transfer with memo CLI successful");
                }
                Err(e) => {
                    info!("error with memo CLI : {}", e);
                }
            }

            // Wait before checking the balances
            std::thread::sleep(Duration::from_secs(10));

            info!("checking that the sender was refunded and other chains didn't receive tokens");

            // As the chain doesn't find the port for forwarding the transfer, the sender is
            // refunded
            node_a
                .chain_driver()
                .assert_eventual_wallet_amount(&wallet_a.address(), &(balance_a).as_ref())?;

            node_b.chain_driver().assert_eventual_wallet_amount(
                &wallet_b.address(),
                &denom_a_to_b.with_amount(0_u128).as_ref(),
            )?;

            // The expected receiver will never receive the token.
            node_c.chain_driver().assert_eventual_wallet_amount(
                &wallet_c.address(),
                &denom_a_to_c.with_amount(0_u128).as_ref(),
            )?;
        }

        {
            info!("forward transfer with invalid channel");

            let binding = node_a.chain_driver();
            let driver = binding.value();
            match transfer_with_memo(
                driver.chain_id.as_str(),
                &driver.command_path,
                &driver.home_path,
                &driver.rpc_listen_address(),
                wallet_a.address().value().as_str(),
                wallet_b.address().value().as_str(),
                &denom_a.with_amount(a_to_c_amount).to_string(),
                channel_a_to_b.channel.a_channel_id().unwrap().as_ref(),
                &channel_a_to_b.port_a.to_string(),
                &memo3,
            ) {
                Ok(_) => {
                    info!("transfer with memo CLI successful");
                }
                Err(e) => {
                    info!("error with memo CLI : {}", e);
                }
            }

            // Wait before checking the balances
            std::thread::sleep(Duration::from_secs(10));

            info!("checking that the sender was refunded and other chains didn't receive tokens");

            // As the chain doesn't find the channel for forwarding the transfer, the sender is
            // refunded
            node_a
                .chain_driver()
                .assert_eventual_wallet_amount(&wallet_a.address(), &(balance_a).as_ref())?;

            node_b.chain_driver().assert_eventual_wallet_amount(
                &wallet_b.address(),
                &denom_a_to_b.with_amount(0_u128).as_ref(),
            )?;

            // The expected receiver will never receive the token.
            node_c.chain_driver().assert_eventual_wallet_amount(
                &wallet_c.address(),
                &denom_a_to_c.with_amount(0_u128).as_ref(),
            )?;
        }

        {
            info!("forward transfer with invalid receiver address");

            let binding = node_a.chain_driver();
            let driver = binding.value();
            match transfer_with_memo(
                driver.chain_id.as_str(),
                &driver.command_path,
                &driver.home_path,
                &driver.rpc_listen_address(),
                wallet_a.address().value().as_str(),
                wallet_b.address().value().as_str(),
                &denom_a.with_amount(a_to_c_amount).to_string(),
                channel_a_to_b.channel.a_channel_id().unwrap().as_ref(),
                &channel_a_to_b.port_a.to_string(),
                &memo1,
            ) {
                Ok(_) => {
                    info!("transfer with memo CLI successful");
                }
                Err(e) => {
                    info!("error with memo CLI : {}", e);
                }
            }

            // Wait before checking the balances
            std::thread::sleep(Duration::from_secs(10));

            info!(
                "checking that the sender lost the tokens and other chains didn't receive tokens"
            );

            // Since the forward address is invalid, the sender is refunded
            node_a
                .chain_driver()
                .assert_eventual_wallet_amount(&wallet_a.address(), &(balance_a).as_ref())?;

            node_b.chain_driver().assert_eventual_wallet_amount(
                &wallet_b.address(),
                &denom_a_to_b.with_amount(0_u128).as_ref(),
            )?;

            // The expected receiver will never receive the token.
            node_c.chain_driver().assert_eventual_wallet_amount(
                &wallet_c.address(),
                &denom_a_to_c.with_amount(0_u128).as_ref(),
            )?;
        }

        info!("successfully tested forward transfer with misspelled memo content");

        Ok(())
    }
}

impl HasOverrides for IbcForwardTransferTest {
    type Overrides = IbcForwardTransferTestOverrides;

    fn get_overrides(&self) -> &IbcForwardTransferTestOverrides {
        &IbcForwardTransferTestOverrides
    }
}

impl HasOverrides for MisspelledMemoFieldsIbcForwardTransferTest {
    type Overrides = IbcForwardTransferTestOverrides;

    fn get_overrides(&self) -> &IbcForwardTransferTestOverrides {
        &IbcForwardTransferTestOverrides
    }
}

impl HasOverrides for MisspelledMemoContentIbcForwardTransferTest {
    type Overrides = IbcForwardTransferTestOverrides;

    fn get_overrides(&self) -> &IbcForwardTransferTestOverrides {
        &IbcForwardTransferTestOverrides
    }
}<|MERGE_RESOLUTION|>--- conflicted
+++ resolved
@@ -158,29 +158,7 @@
         }
 
         info!(
-<<<<<<< HEAD
-            "Sending IBC transfer from chain {} to chain {} with amount of {} {}, through address {}",
-            chains.chain_handle_at::<0>().unwrap().value(),
-            chains.chain_handle_at::<2>().unwrap().value(),
-            a_to_c_amount,
-            denom_a,
-            forward_a_to_c_from_b
-        );
-
-        node_a.chain_driver().ibc_transfer_token(
-            &channel_a_to_b.port_a.as_ref(),
-            &channel_a_to_b.channel_id_a.as_ref(),
-            &wallet_a,
-            &MonoTagged::new(&forward_a_to_c_from_b),
-            &denom_a.with_amount(a_to_c_amount).as_ref(),
-            None,
-        )?;
-
-        info!(
-            "Waiting for user on chain C to receive IBC transferred amount of {}",
-=======
             "waiting for user on chain C to receive IBC transferred amount of {}",
->>>>>>> 6c0772ed
             a_to_c_amount
         );
 
@@ -283,16 +261,6 @@
         );
         let memo2 = serde_json::to_string(&memo_invalid_field).unwrap();
 
-<<<<<<< HEAD
-        node_a.chain_driver().ibc_transfer_token(
-            &channel_a_to_b.port_a.as_ref(),
-            &channel_a_to_b.channel_id_a.as_ref(),
-            &wallet_a,
-            &MonoTagged::new(&forward_a_to_c_from_b),
-            &denom_a.with_amount(a_to_c_amount).as_ref(),
-            None,
-        )?;
-=======
         // Memo with field spelled `recv` instead of `receiver`.
         let memo_invalid_field: MemoField<MisspelledReceiverMemoInfo> = MemoField::new(
             wallet_c.address().value().to_string(),
@@ -300,7 +268,6 @@
             channel_b_to_c.channel.a_channel_id().unwrap().to_string(),
         );
         let memo3 = serde_json::to_string(&memo_invalid_field).unwrap();
->>>>>>> 6c0772ed
 
         // Memo with field spelled `fwd` instead of `forward`.
         let memo_invalid_field: MemoMisspelledField<MemoInfo> = MemoMisspelledField::new(
@@ -576,25 +543,11 @@
         );
         let memo2 = serde_json::to_string(&memo_misspelled_channel).unwrap();
 
-<<<<<<< HEAD
-        node_a.chain_driver().ibc_transfer_token(
-            &channel_a_to_b.port_a.as_ref(),
-            &channel_a_to_b.channel_id_a.as_ref(),
-            &wallet_a,
-            &MonoTagged::new(&forward_a_to_c_from_b),
-            &denom_a.with_amount(a_to_c_amount).as_ref(),
-            None,
-        )?;
-
-        info!(
-            "Verify refunded tokens after trying to transfer with an invalid destination address"
-=======
         // Memo with field value: receiver: "misspelledReceiver".
         let memo_misspelled_receiver: MemoField<MemoInfo> = MemoField::new(
             "misspelledReceiver".to_owned(),
             channel_b_to_c.port_a.to_string(),
             channel_b_to_c.channel.a_channel_id().unwrap().to_string(),
->>>>>>> 6c0772ed
         );
         let memo3 = serde_json::to_string(&memo_misspelled_receiver).unwrap();
 
