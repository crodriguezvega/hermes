[package]
name       = "ibc-integration-test"
version    = "0.19.0"
edition    = "2021"
license    = "Apache-2.0"
readme     = "README.md"
keywords   = ["blockchain", "consensus", "cosmos", "ibc", "tendermint"]
homepage   = "https://hermes.informal.systems/"
repository = "https://github.com/informalsystems/ibc-rs"
authors    = ["Informal Systems <hello@informal.systems>"]

description = """
  Integration tests for IBC Relayer
"""

[dependencies]
<<<<<<< HEAD
ibc             = { path = "../../modules" }
ibc-relayer     = { path = "../../relayer" }
ibc-relayer-framework     = { path = "../../relayer-framework" }
ibc-relayer-runtime     = { path = "../../relayer-runtime" }
ibc-relayer-cosmos     = { path = "../../relayer-cosmos" }
ibc-relayer-cli = { path = "../../relayer-cli" }
ibc-proto       = { path = "../../proto" }
ibc-test-framework = { path = "../test-framework" }
tendermint      = { version = "=0.23.9" }
tendermint-rpc  = { version = "=0.23.9", features = ["http-client", "websocket-client"] }
opentelemetry = "0.17.0"
=======
ibc             = { path = "../../crates/modules" }
ibc-relayer     = { path = "../../crates/relayer" }
ibc-relayer-cli = { path = "../../crates/relayer-cli" }
ibc-proto       = { version = "0.20.1" }
ibc-test-framework = { path = "../test-framework" }
tendermint      = { version = "=0.25.0" }
tendermint-rpc  = { version = "=0.25.0", features = ["http-client", "websocket-client"] }
>>>>>>> be9e846c

serde_json = "1"
time = "0.3"
tokio = "1.19.2"
toml = "0.5"
serde = "1.0.145"

[features]
default = []
example = []
manual = []
ordered = []
ica = []
experimental = []
mbt = []

[[bin]]
name = "test_setup_with_binary_channel"
doc = true

[dev-dependencies]
tempfile = "3.3.0"<|MERGE_RESOLUTION|>--- conflicted
+++ resolved
@@ -14,33 +14,23 @@
 """
 
 [dependencies]
-<<<<<<< HEAD
-ibc             = { path = "../../modules" }
-ibc-relayer     = { path = "../../relayer" }
-ibc-relayer-framework     = { path = "../../relayer-framework" }
-ibc-relayer-runtime     = { path = "../../relayer-runtime" }
-ibc-relayer-cosmos     = { path = "../../relayer-cosmos" }
-ibc-relayer-cli = { path = "../../relayer-cli" }
-ibc-proto       = { path = "../../proto" }
-ibc-test-framework = { path = "../test-framework" }
-tendermint      = { version = "=0.23.9" }
-tendermint-rpc  = { version = "=0.23.9", features = ["http-client", "websocket-client"] }
-opentelemetry = "0.17.0"
-=======
 ibc             = { path = "../../crates/modules" }
 ibc-relayer     = { path = "../../crates/relayer" }
 ibc-relayer-cli = { path = "../../crates/relayer-cli" }
+ibc-relayer-framework     = { path = "../../crates/relayer-framework" }
+ibc-relayer-runtime     = { path = "../../crates/relayer-runtime" }
+ibc-relayer-cosmos     = { path = "../../crates/relayer-cosmos" }
 ibc-proto       = { version = "0.20.1" }
 ibc-test-framework = { path = "../test-framework" }
 tendermint      = { version = "=0.25.0" }
 tendermint-rpc  = { version = "=0.25.0", features = ["http-client", "websocket-client"] }
->>>>>>> be9e846c
 
 serde_json = "1"
 time = "0.3"
 tokio = "1.19.2"
 toml = "0.5"
 serde = "1.0.145"
+opentelemetry = { version = "0.17.0", features = ["metrics"] }
 
 [features]
 default = []
