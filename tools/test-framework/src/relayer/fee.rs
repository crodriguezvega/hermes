--- conflicted
+++ resolved
@@ -14,11 +14,8 @@
 };
 use ibc_relayer_types::applications::ics29_fee::packet_fee::IdentifiedPacketFees;
 use ibc_relayer_types::core::ics04_channel::packet::Sequence;
-<<<<<<< HEAD
 use ibc_relayer_types::events::IbcEvent;
-=======
 use tendermint_rpc::HttpClient;
->>>>>>> ffd76370
 
 use crate::error::{handle_generic_error, Error};
 use crate::ibc::token::{TaggedTokenExt, TaggedTokenRef};
@@ -60,8 +57,13 @@
 
     let messages = vec![pay_message, transfer_message];
 
-<<<<<<< HEAD
-    let abci_events = simple_send_tx(tx_config.value(), &sender.value().key, messages).await?;
+    let abci_events = simple_send_tx(
+        rpc_client.value(),
+        tx_config.value(),
+        &sender.value().key,
+        messages,
+    )
+    .await?;
 
     let events = abci_events
         .iter()
@@ -71,15 +73,6 @@
                 .flat_map(|event| ibc_event_try_from_abci_event(event).ok().into_iter())
         })
         .collect();
-=======
-    let events = simple_send_tx(
-        rpc_client.value(),
-        tx_config.value(),
-        &sender.value().key,
-        messages,
-    )
-    .await?;
->>>>>>> ffd76370
 
     Ok(events)
 }
@@ -111,12 +104,7 @@
     )
     .map_err(handle_generic_error)?;
 
-<<<<<<< HEAD
-    let abci_events = simple_send_tx(tx_config.value(), &payer.value().key, vec![message])
-        .await
-        .map_err(Error::relayer)?;
-=======
-    let events = simple_send_tx(
+    let abci_events = simple_send_tx(
         rpc_client.value(),
         tx_config.value(),
         &payer.value().key,
@@ -124,7 +112,6 @@
     )
     .await
     .map_err(Error::relayer)?;
->>>>>>> ffd76370
 
     let events = abci_events[0]
         .iter()
