--- conflicted
+++ resolved
@@ -6,7 +6,7 @@
 use crate::chain::tagged::TaggedChainDriverExt;
 use crate::error::Error;
 use crate::ibc::token::TaggedTokenRef;
-use crate::relayer::transfer::ibc_token_transfer;
+use crate::relayer::transfer::{batched_ibc_token_transfer, ibc_token_transfer};
 use crate::types::id::{TaggedChannelIdRef, TaggedPortIdRef};
 use crate::types::tagged::*;
 use crate::types::wallet::{Wallet, WalletAddress};
@@ -77,10 +77,7 @@
             sender,
             recipient,
             token,
-<<<<<<< HEAD
             timeout,
-=======
-            1,
         ))
     }
 
@@ -93,7 +90,7 @@
         token: &TaggedTokenRef<Chain>,
         num_msgs: usize,
     ) -> Result<(), Error> {
-        self.value().runtime.block_on(ibc_token_transfer(
+        self.value().runtime.block_on(batched_ibc_token_transfer(
             &self.tx_config(),
             port_id,
             channel_id,
@@ -101,7 +98,6 @@
             recipient,
             token,
             num_msgs,
->>>>>>> cead6c30
         ))
     }
 
