--- conflicted
+++ resolved
@@ -17,14 +17,9 @@
 ibc-relayer-types = { version = "=0.22.0",     path = "../../crates/relayer-types" }
 ibc-relayer       = { version = "=0.22.0",     path = "../../crates/relayer" }
 ibc-relayer-cli   = { version = "=1.3.0",      path = "../../crates/relayer-cli" }
-<<<<<<< HEAD
-tendermint        = { version = "0.28.0" }
-ibc-proto         = { version = "0.24.1" }
-tendermint-rpc    = { version = "0.28.0", features = ["http-client", "websocket-client"] }
-=======
+tendermint        = { version = "0.30.0" }
 ibc-proto         = { version = "0.27.0" }
 tendermint-rpc    = { version = "0.30.0", features = ["http-client", "websocket-client"] }
->>>>>>> ffd76370
 
 http = "0.2.9"
 tokio = { version = "1.0", features = ["full"] }
