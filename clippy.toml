<<<<<<< HEAD
msrv = "1.64.0"
=======
msrv = "1.65.0"
>>>>>>> 7bfcc1bc
<|MERGE_RESOLUTION|>--- conflicted
+++ resolved
@@ -1,5 +1 @@
-<<<<<<< HEAD
-msrv = "1.64.0"
-=======
-msrv = "1.65.0"
->>>>>>> 7bfcc1bc
+msrv = "1.65.0"