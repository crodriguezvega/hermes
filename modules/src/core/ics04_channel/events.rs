--- conflicted
+++ resolved
@@ -30,188 +30,6 @@
 pub const PKT_TIMEOUT_TIMESTAMP_ATTRIBUTE_KEY: &str = "packet_timeout_timestamp";
 pub const PKT_ACK_ATTRIBUTE_KEY: &str = "packet_ack";
 
-<<<<<<< HEAD
-pub fn try_from_tx(event: &tendermint::abci::Event) -> Option<IbcEvent> {
-    match event.type_str.parse() {
-        Ok(IbcEventType::OpenInitChannel) => extract_attributes_from_tx(event)
-            .map(OpenInit::try_from)
-            .map(|res| res.ok().map(IbcEvent::OpenInitChannel))
-            .ok()
-            .flatten(),
-        Ok(IbcEventType::OpenTryChannel) => extract_attributes_from_tx(event)
-            .map(OpenTry::try_from)
-            .map(|res| res.ok().map(IbcEvent::OpenTryChannel))
-            .ok()
-            .flatten(),
-        Ok(IbcEventType::OpenAckChannel) => extract_attributes_from_tx(event)
-            .map(OpenAck::try_from)
-            .map(|res| res.ok().map(IbcEvent::OpenAckChannel))
-            .ok()
-            .flatten(),
-        Ok(IbcEventType::OpenConfirmChannel) => extract_attributes_from_tx(event)
-            .map(OpenConfirm::try_from)
-            .map(|res| res.ok().map(IbcEvent::OpenConfirmChannel))
-            .ok()
-            .flatten(),
-        Ok(IbcEventType::CloseInitChannel) => extract_attributes_from_tx(event)
-            .map(CloseInit::try_from)
-            .map(|res| res.ok().map(IbcEvent::CloseInitChannel))
-            .ok()
-            .flatten(),
-        Ok(IbcEventType::CloseConfirmChannel) => extract_attributes_from_tx(event)
-            .map(CloseConfirm::try_from)
-            .map(|res| res.ok().map(IbcEvent::CloseConfirmChannel))
-            .ok()
-            .flatten(),
-        Ok(IbcEventType::SendPacket) => {
-            extract_packet_and_write_ack_from_tx(event)
-                .map(|(packet, write_ack)| {
-                    // This event should not have a write ack.
-                    debug_assert_eq!(write_ack.len(), 0);
-                    IbcEvent::SendPacket(SendPacket {
-                        height: Height::new(0, 1).unwrap(),
-                        packet,
-                    })
-                })
-                .ok()
-        }
-        Ok(IbcEventType::WriteAck) => extract_packet_and_write_ack_from_tx(event)
-            .map(|(packet, write_ack)| {
-                IbcEvent::WriteAcknowledgement(WriteAcknowledgement {
-                    height: Height::new(0, 1).unwrap(),
-                    packet,
-                    ack: write_ack,
-                })
-            })
-            .ok(),
-        Ok(IbcEventType::AckPacket) => {
-            extract_packet_and_write_ack_from_tx(event)
-                .map(|(packet, write_ack)| {
-                    // This event should not have a write ack.
-                    debug_assert_eq!(write_ack.len(), 0);
-                    IbcEvent::AcknowledgePacket(AcknowledgePacket {
-                        height: Height::new(0, 1).unwrap(),
-                        packet,
-                    })
-                })
-                .ok()
-        }
-        Ok(IbcEventType::Timeout) => {
-            extract_packet_and_write_ack_from_tx(event)
-                .map(|(packet, write_ack)| {
-                    // This event should not have a write ack.
-                    debug_assert_eq!(write_ack.len(), 0);
-                    IbcEvent::TimeoutPacket(TimeoutPacket {
-                        height: Height::new(0, 1).unwrap(),
-                        packet,
-                    })
-                })
-                .ok()
-        }
-        _ => None,
-    }
-}
-
-fn extract_attributes_from_tx(event: &tendermint::abci::Event) -> Result<Attributes, Error> {
-    let mut attr = Attributes::default();
-
-    for tag in &event.attributes {
-        let key = tag.key.as_ref();
-        let value = tag.value.as_ref();
-        match key {
-            PORT_ID_ATTRIBUTE_KEY => attr.port_id = value.parse().map_err(Error::identifier)?,
-            CHANNEL_ID_ATTRIBUTE_KEY => {
-                attr.channel_id = value.parse().ok();
-            }
-            CONNECTION_ID_ATTRIBUTE_KEY => {
-                attr.connection_id = value.parse().map_err(Error::identifier)?;
-            }
-            COUNTERPARTY_PORT_ID_ATTRIBUTE_KEY => {
-                attr.counterparty_port_id = value.parse().map_err(Error::identifier)?;
-            }
-            COUNTERPARTY_CHANNEL_ID_ATTRIBUTE_KEY => {
-                attr.counterparty_channel_id = value.parse().ok();
-            }
-            _ => {}
-        }
-    }
-
-    Ok(attr)
-}
-
-pub fn extract_packet_and_write_ack_from_tx(
-    event: &tendermint::abci::Event,
-) -> Result<(Packet, Vec<u8>), Error> {
-    let mut packet = Packet::default();
-    let mut write_ack: Vec<u8> = Vec::new();
-    for tag in &event.attributes {
-        let key = tag.key.as_ref();
-        let value = tag.value.as_ref();
-        match key {
-            PKT_SRC_PORT_ATTRIBUTE_KEY => {
-                packet.source_port = value.parse().map_err(Error::identifier)?;
-            }
-            PKT_SRC_CHANNEL_ATTRIBUTE_KEY => {
-                packet.source_channel = value.parse().map_err(Error::identifier)?;
-            }
-            PKT_DST_PORT_ATTRIBUTE_KEY => {
-                packet.destination_port = value.parse().map_err(Error::identifier)?;
-            }
-            PKT_DST_CHANNEL_ATTRIBUTE_KEY => {
-                packet.destination_channel = value.parse().map_err(Error::identifier)?;
-            }
-            PKT_SEQ_ATTRIBUTE_KEY => {
-                packet.sequence = value
-                    .parse::<u64>()
-                    .map_err(|e| Error::invalid_string_as_sequence(value.to_string(), e))?
-                    .into()
-            }
-            PKT_TIMEOUT_HEIGHT_ATTRIBUTE_KEY => {
-                packet.timeout_height = parse_timeout_height(value)?;
-            }
-            PKT_TIMEOUT_TIMESTAMP_ATTRIBUTE_KEY => {
-                packet.timeout_timestamp = value.parse().unwrap();
-            }
-            PKT_DATA_ATTRIBUTE_KEY => {
-                packet.data = Vec::from(value.as_bytes());
-            }
-            PKT_ACK_ATTRIBUTE_KEY => {
-                write_ack = Vec::from(value.as_bytes());
-            }
-            _ => {}
-        }
-    }
-
-    Ok((packet, write_ack))
-}
-
-fn extract_attributes(object: &RawObject<'_>, namespace: &str) -> Result<Attributes, EventError> {
-    Ok(Attributes {
-        height: object.height,
-        port_id: extract_attribute(object, &format!("{}.port_id", namespace))?
-            .parse()
-            .map_err(EventError::parse)?,
-        channel_id: maybe_extract_attribute(object, &format!("{}.channel_id", namespace))
-            .and_then(|v| v.parse().ok()),
-        connection_id: extract_attribute(object, &format!("{}.connection_id", namespace))?
-            .parse()
-            .map_err(EventError::parse)?,
-        counterparty_port_id: extract_attribute(
-            object,
-            &format!("{}.counterparty_port_id", namespace),
-        )?
-        .parse()
-        .map_err(EventError::parse)?,
-        counterparty_channel_id: maybe_extract_attribute(
-            object,
-            &format!("{}.counterparty_channel_id", namespace),
-        )
-        .and_then(|v| v.parse().ok()),
-    })
-}
-
-=======
->>>>>>> 87de22b9
 #[derive(Debug, Deserialize, Serialize, Clone, PartialEq, Eq, PartialOrd, Ord, Hash)]
 pub struct Attributes {
     pub height: Height,
@@ -888,24 +706,6 @@
     }
 }
 
-impl TryFrom<AbciEvent> for WriteAcknowledgement {
-    type Error = ();
-
-    fn try_from(event: AbciEvent) -> Result<Self, ()> {
-        if let Ok(IbcEventType::WriteAck) = event.type_str.parse() {
-            extract_packet_and_write_ack_from_tx(&event)
-                .map(|(packet, write_ack)| WriteAcknowledgement {
-                    height: Height::new(0, 1).unwrap(),
-                    packet,
-                    ack: write_ack,
-                })
-                .map_err(|_| ())
-        } else {
-            Err(())
-        }
-    }
-}
-
 impl From<WriteAcknowledgement> for IbcEvent {
     fn from(v: WriteAcknowledgement) -> Self {
         IbcEvent::WriteAcknowledgement(v)
