name: Integration
on:
  pull_request:
    paths:
      - .github/workflows/integration.yaml
      - Cargo.toml
      - Cargo.lock
      - flake.nix
      - flake.lock
      - ci/**
      - e2e/**
      - crates/**
      - tools/**
  push:
    branches: master
    paths:
      - .github/workflows/integration.yaml
      - Cargo.toml
      - Cargo.lock
      - flake.nix
      - flake.lock
      - ci/**
      - e2e/**
      - crates/**
      - tools/**

env:
  CARGO_INCREMENTAL: 0
  CARGO_PROFILE_DEV_DEBUG: 1
  CARGO_PROFILE_RELEASE_DEBUG: 1
  RUST_BACKTRACE: short
  CARGO_NET_RETRY: 10
  RUSTUP_MAX_RETRIES: 10

# Cancel previous runs of this workflow when a new commit is added to the PR, branch or tag
concurrency:
  group: ${{ github.workflow }}-${{ github.event.pull_request.number || github.ref }}
  cancel-in-progress: true

jobs:
  integration-test:
    runs-on: ubuntu-20.04
    timeout-minutes: 180
    strategy:
      fail-fast: false
      matrix:
        chain:
          - package: gaia8
            command: gaiad
            account_prefix: cosmos
          - package: gaia9
            command: gaiad
            account_prefix: cosmos
          - package: ibc-go-v4-simapp
            command: simd
            account_prefix: cosmos
          - package: ibc-go-v5-simapp
            command: simd
            account_prefix: cosmos
          - package: ibc-go-v6-simapp
            command: simd
            account_prefix: cosmos
          - package: ibc-go-v7-simapp
            command: simd
            account_prefix: cosmos
          - package: wasmd
            command: wasmd
            account_prefix: wasm
          - package: evmos
            command: evmosd
            account_prefix: evmos
          - package: osmosis
            command: osmosisd
            account_prefix: osmo
          - package: stride
            command: strided
            account_prefix: stride
          - package: juno
            command: junod
            account_prefix: juno

    steps:
      - uses: actions/checkout@v3
      - uses: cachix/install-nix-action@v22
        with:
          install_url: https://nixos-nix-install-tests.cachix.org/serve/vij683ly7sl95nnhb67bdjjfabclr85m/install
          install_options: '--tarball-url-prefix https://nixos-nix-install-tests.cachix.org/serve'
          extra_nix_config: |
            experimental-features = nix-command flakes
      - uses: cachix/cachix-action@v12
        with:
          name: cosmos
      - uses: actions-rs/toolchain@v1
        with:
          toolchain: stable
          override: true
      - uses: Swatinem/rust-cache@v1
      - uses: actions-rs/cargo@v1
        with:
          command: test
          args: -p ibc-integration-test --no-fail-fast --no-run
      - uses: nick-fields/retry@v2
        env:
          RUST_LOG: info
          RUST_BACKTRACE: 1
          NO_COLOR_LOG: 1
          CHAIN_COMMAND_PATHS: ${{ matrix.chain.command }}
          ACCOUNT_PREFIXES: ${{ matrix.chain.account_prefix }}
        with:
           max_attempts: 2
           timeout_minutes: 90
           command: |
             nix shell .#python .#${{ matrix.chain.package }} -c cargo \
               test -p ibc-integration-test --no-fail-fast -- \
               --nocapture --test-threads=2

  ordered-channel-test:
    runs-on: ubuntu-20.04
    timeout-minutes: 60
    steps:
      - uses: actions/checkout@v3
      - uses: cachix/install-nix-action@v22
        with:
          install_url: https://nixos-nix-install-tests.cachix.org/serve/vij683ly7sl95nnhb67bdjjfabclr85m/install
          install_options: '--tarball-url-prefix https://nixos-nix-install-tests.cachix.org/serve'
          extra_nix_config: |
            experimental-features = nix-command flakes
      - uses: cachix/cachix-action@v12
        with:
          name: cosmos
      - uses: actions-rs/toolchain@v1
        with:
          toolchain: stable
          override: true
      - uses: Swatinem/rust-cache@v1
      - uses: actions-rs/cargo@v1
        with:
          command: test
          args: -p ibc-integration-test --no-fail-fast --no-run
      - env:
          RUST_LOG: info
          RUST_BACKTRACE: 1
          NO_COLOR_LOG: 1
        run: |
          nix shell .#python .#gaia6-ordered -c cargo \
            test -p ibc-integration-test --features ordered --no-fail-fast -- \
            --nocapture --test-threads=1 test_ordered_channel

  ica-filter-test:
    runs-on: ubuntu-20.04
    strategy:
      fail-fast: false
      matrix:
        chain:
          - package: ibc-go-v6-simapp
            command: simd
            account_prefix: cosmos
          - package: ibc-go-v7-simapp
            command: simd
            account_prefix: cosmos
    steps:
      - uses: actions/checkout@v3
      - uses: cachix/install-nix-action@v22
        with:
          install_url: https://nixos-nix-install-tests.cachix.org/serve/vij683ly7sl95nnhb67bdjjfabclr85m/install
          install_options: '--tarball-url-prefix https://nixos-nix-install-tests.cachix.org/serve'
          extra_nix_config: |
            experimental-features = nix-command flakes
      - uses: cachix/cachix-action@v12
        with:
          name: cosmos
      - uses: actions-rs/toolchain@v1
        with:
          toolchain: stable
          override: true
      - uses: Swatinem/rust-cache@v1
      - uses: actions-rs/cargo@v1
        with:
          command: test
          args: -p ibc-integration-test --no-fail-fast --no-run
      - env:
          RUST_LOG: info
          RUST_BACKTRACE: 1
          NO_COLOR_LOG: 1
          CHAIN_COMMAND_PATHS: ${{ matrix.chain.command }}
          ACCOUNT_PREFIXES: ${{ matrix.chain.account_prefix }}
        run: |
          nix shell .#${{ matrix.chain.package }} -c cargo \
            test -p ibc-integration-test --features ica --no-fail-fast -- \
            --nocapture --test-threads=1 test_ica_filter

  ics29-fee-test:
    runs-on: ubuntu-20.04
    strategy:
      fail-fast: false
      matrix:
        chain:
          - package: ibc-go-v5-simapp
            command: simd
            account_prefix: cosmos
          - package: ibc-go-v6-simapp
            command: simd
            account_prefix: cosmos
          - package: ibc-go-v7-simapp
            command: simd
            account_prefix: cosmos
          - package: migaloo
            command: migalood
            account_prefix: migaloo
    steps:
      - uses: actions/checkout@v3
      - uses: cachix/install-nix-action@v22
        with:
          install_url: https://nixos-nix-install-tests.cachix.org/serve/vij683ly7sl95nnhb67bdjjfabclr85m/install
          install_options: '--tarball-url-prefix https://nixos-nix-install-tests.cachix.org/serve'
          extra_nix_config: |
            experimental-features = nix-command flakes
      - uses: cachix/cachix-action@v12
        with:
          name: cosmos
      - uses: actions-rs/toolchain@v1
        with:
          toolchain: stable
          override: true
      - uses: Swatinem/rust-cache@v1
      - uses: actions-rs/cargo@v1
        with:
          command: test
          args: -p ibc-integration-test --features ics29-fee --no-fail-fast --no-run
      - env:
          RUST_LOG: info
          RUST_BACKTRACE: 1
          NO_COLOR_LOG: 1
          CHAIN_COMMAND_PATHS: ${{ matrix.chain.command }}
          ACCOUNT_PREFIXES: ${{ matrix.chain.account_prefix }}
        run: |
          nix shell .#${{ matrix.chain.package }} -c cargo \
            test -p ibc-integration-test --features ics29-fee --no-fail-fast -- \
            --nocapture --test-threads=1 fee::

  forward-packet:
    runs-on: ubuntu-20.04
    strategy:
      fail-fast: false
      matrix:
        chain:
          - package: gaia8
            command: gaiad
            account_prefix: cosmos
          - package: gaia9
            command: gaiad
            account_prefix: cosmos
          - package: juno
            command: junod
            account_prefix: juno
    steps:
      - uses: actions/checkout@v3
      - uses: cachix/install-nix-action@v22
        with:
          install_url: https://nixos-nix-install-tests.cachix.org/serve/vij683ly7sl95nnhb67bdjjfabclr85m/install
          install_options: '--tarball-url-prefix https://nixos-nix-install-tests.cachix.org/serve'
          extra_nix_config: |
            experimental-features = nix-command flakes
      - uses: cachix/cachix-action@v12
        with:
          name: cosmos
      - uses: actions-rs/toolchain@v1
        with:
          toolchain: stable
          override: true
      - uses: Swatinem/rust-cache@v1
      - uses: actions-rs/cargo@v1
        with:
          command: test
          args: -p ibc-integration-test --features forward-packet --no-fail-fast --no-run
      - env:
          RUST_LOG: info
          RUST_BACKTRACE: 1
          NO_COLOR_LOG: 1
          CHAIN_COMMAND_PATHS: ${{ matrix.chain.command }}
          ACCOUNT_PREFIXES: ${{ matrix.chain.account_prefix }}
        run: |
          nix shell .#${{ matrix.chain.package }} -c cargo \
            test -p ibc-integration-test --features forward-packet --no-fail-fast -- \
            --nocapture --test-threads=1 forward::

  ics31:
    runs-on: ubuntu-20.04
    strategy:
      fail-fast: false
      matrix:
        chain:
          - package: .#gaia8 .#stride-no-admin
            command: gaiad,strided
            account_prefix: cosmos,stride
    steps:
      - uses: actions/checkout@v3
      - uses: cachix/install-nix-action@v22
        with:
          install_url: https://nixos-nix-install-tests.cachix.org/serve/vij683ly7sl95nnhb67bdjjfabclr85m/install
          install_options: '--tarball-url-prefix https://nixos-nix-install-tests.cachix.org/serve'
          extra_nix_config: |
            experimental-features = nix-command flakes
      - uses: cachix/cachix-action@v12
        with:
          name: cosmos
      - uses: actions-rs/toolchain@v1
        with:
          toolchain: stable
          override: true
      - uses: Swatinem/rust-cache@v1
      - uses: actions-rs/cargo@v1
        with:
          command: test
          args: -p ibc-integration-test --features ics31 --no-fail-fast --no-run
      - env:
          RUST_LOG: info
          RUST_BACKTRACE: 1
          NO_COLOR_LOG: 1
          CHAIN_COMMAND_PATHS: ${{ matrix.chain.command }}
          ACCOUNT_PREFIXES: ${{ matrix.chain.account_prefix }}
        run: |
          nix shell ${{ matrix.chain.package }} -c cargo \
            test -p ibc-integration-test --features ics31 --no-fail-fast -- \
            --nocapture --test-threads=1 ics31::
  fee-grant:
    runs-on: ubuntu-20.04
    strategy:
      fail-fast: false
      matrix:
        chain:
          - package: stride
            command: strided
            account_prefix: stride
          - package: evmos
            command: evmosd
            account_prefix: evmos
    steps:
      - uses: actions/checkout@v3
      - uses: cachix/install-nix-action@v22
        with:
          install_url: https://nixos-nix-install-tests.cachix.org/serve/vij683ly7sl95nnhb67bdjjfabclr85m/install
          install_options: '--tarball-url-prefix https://nixos-nix-install-tests.cachix.org/serve'
          extra_nix_config: |
            experimental-features = nix-command flakes
      - uses: cachix/cachix-action@v12
        with:
          name: cosmos
      - uses: actions-rs/toolchain@v1
        with:
          toolchain: stable
          override: true
      - uses: Swatinem/rust-cache@v1
      - uses: actions-rs/cargo@v1
        with:
          command: test
          args: -p ibc-integration-test --features fee-grant --no-fail-fast --no-run
      - env:
          RUST_LOG: info
          RUST_BACKTRACE: 1
          NO_COLOR_LOG: 1
          CHAIN_COMMAND_PATHS: ${{ matrix.chain.command }}
          ACCOUNT_PREFIXES: ${{ matrix.chain.account_prefix }}
        run: |
          nix shell .#${{ matrix.chain.package }} -c cargo \
            test -p ibc-integration-test --features fee-grant --no-fail-fast -- \
            --nocapture --test-threads=1 fee_grant::

  clean-workers:
    runs-on: ubuntu-20.04
    strategy:
      fail-fast: false
      matrix:
        chain:
          - package: gaia9
            command: gaiad
            account_prefix: cosmos
    steps:
      - uses: actions/checkout@v3
      - uses: cachix/install-nix-action@v22
        with:
          install_url: https://nixos-nix-install-tests.cachix.org/serve/vij683ly7sl95nnhb67bdjjfabclr85m/install
          install_options: '--tarball-url-prefix https://nixos-nix-install-tests.cachix.org/serve'
          extra_nix_config: |
            experimental-features = nix-command flakes
      - uses: cachix/cachix-action@v12
        with:
          name: cosmos
      - uses: actions-rs/toolchain@v1
        with:
          toolchain: stable
          override: true
      - uses: Swatinem/rust-cache@v1
      - uses: actions-rs/cargo@v1
        with:
          command: test
          args: -p ibc-integration-test --features ics31 --no-fail-fast --no-run
      - env:
          RUST_LOG: info
          RUST_BACKTRACE: 1
          NO_COLOR_LOG: 1
          CHAIN_COMMAND_PATHS: ${{ matrix.chain.command }}
          ACCOUNT_PREFIXES: ${{ matrix.chain.account_prefix }}
        run: |
          nix shell .#${{ matrix.chain.package }} -c cargo \
            test -p ibc-integration-test --features clean-workers --no-fail-fast -- \
            --nocapture --test-threads=1 clean_workers::

<<<<<<< HEAD
  channel-upgrade:
    runs-on: ubuntu-20.04
    strategy:
      fail-fast: false
      matrix:
        chain:
          - package: ibc-go-v7-channel-upgrade
            command: simd
            account_prefix: cosmos
    steps:
      - uses: actions/checkout@v2
      - uses: cachix/install-nix-action@v15
        with:
          install_url: https://nixos-nix-install-tests.cachix.org/serve/vij683ly7sl95nnhb67bdjjfabclr85m/install
          install_options: '--tarball-url-prefix https://nixos-nix-install-tests.cachix.org/serve'
          extra_nix_config: |
            experimental-features = nix-command flakes
      - uses: cachix/cachix-action@v12
        with:
          name: cosmos
      - uses: actions-rs/toolchain@v1
        with:
          toolchain: stable
          override: true
      - uses: Swatinem/rust-cache@v1
      - uses: actions-rs/cargo@v1
        with:
          command: test
          args: -p ibc-integration-test --features channel-upgrade --no-fail-fast --no-run
      - env:
          RUST_LOG: debug
          RUST_BACKTRACE: 1
          NO_COLOR_LOG: 1
          CHAIN_COMMAND_PATHS: ${{ matrix.chain.command }}
          ACCOUNT_PREFIXES: ${{ matrix.chain.account_prefix }}
        run: |
          nix shell .#${{ matrix.chain.package }} -c cargo \
            test -p ibc-integration-test --features channel-upgrade --no-fail-fast -- \
            --nocapture --test-threads=1 channel_upgrade::

  interchain-security:
=======
  interchain-security-no-ica:
>>>>>>> 83e42c4a
    runs-on: ubuntu-20.04
    strategy:
      fail-fast: false
      matrix:
        chain:
          - package: neutron
            command: neutrond
            account_prefix: neutron
    steps:
      - uses: actions/checkout@v3
      - uses: cachix/install-nix-action@v22
        with:
          install_url: https://nixos-nix-install-tests.cachix.org/serve/vij683ly7sl95nnhb67bdjjfabclr85m/install
          install_options: '--tarball-url-prefix https://nixos-nix-install-tests.cachix.org/serve'
          extra_nix_config: |
            experimental-features = nix-command flakes
      - uses: cachix/cachix-action@v12
        with:
          name: cosmos
      - uses: actions-rs/toolchain@v1
        with:
          toolchain: stable
          override: true
      - uses: Swatinem/rust-cache@v1
      - uses: actions-rs/cargo@v1
        with:
          command: test
          args: -p ibc-integration-test --features interchain-security --no-fail-fast --no-run
      - env:
          RUST_LOG: info
          RUST_BACKTRACE: 1
          NO_COLOR_LOG: 1
          CHAIN_COMMAND_PATHS: gaiad,${{ matrix.chain.command }}
          ACCOUNT_PREFIXES: cosmos,${{ matrix.chain.account_prefix }}
        run: |
          nix shell .#gaia9 .#${{ matrix.chain.package }} -c cargo \
            test -p ibc-integration-test --features interchain-security --no-fail-fast -- \
            --nocapture --test-threads=1 interchain_security::

  interchain-security-ica:
    runs-on: ubuntu-20.04
    strategy:
      fail-fast: false
      matrix:
        chain:
          - package: stride-consumer
            command: strided
            account_prefix: stride
    steps:
      - uses: actions/checkout@v3
      - uses: cachix/install-nix-action@v22
        with:
          install_url: https://nixos-nix-install-tests.cachix.org/serve/vij683ly7sl95nnhb67bdjjfabclr85m/install
          install_options: '--tarball-url-prefix https://nixos-nix-install-tests.cachix.org/serve'
          extra_nix_config: |
            experimental-features = nix-command flakes
      - uses: cachix/cachix-action@v12
        with:
          name: cosmos
      - uses: actions-rs/toolchain@v1
        with:
          toolchain: stable
          override: true
      - uses: Swatinem/rust-cache@v1
      - uses: actions-rs/cargo@v1
        with:
          command: test
          args: -p ibc-integration-test --features interchain-security --no-fail-fast --no-run
      - env:
          RUST_LOG: info
          RUST_BACKTRACE: 1
          NO_COLOR_LOG: 1
          CHAIN_COMMAND_PATHS: gaiad,${{ matrix.chain.command }}
          ACCOUNT_PREFIXES: cosmos,${{ matrix.chain.account_prefix }}
        run: |
          nix shell .#gaia9 .#${{ matrix.chain.package }} -c cargo \
            test -p ibc-integration-test --features interchain-security,ica --no-fail-fast -- \
            --nocapture --test-threads=1 interchain_security::

  model-based-test:
    runs-on: ubuntu-20.04
    timeout-minutes: 60
    strategy:
      matrix:
        gaiad:
          - gaia6
    steps:
      - uses: actions/checkout@v3
      - uses: cachix/install-nix-action@v22
        with:
          install_url: https://nixos-nix-install-tests.cachix.org/serve/vij683ly7sl95nnhb67bdjjfabclr85m/install
          install_options: '--tarball-url-prefix https://nixos-nix-install-tests.cachix.org/serve'
          extra_nix_config: |
            experimental-features = nix-command flakes
      - uses: cachix/cachix-action@v12
        with:
          name: cosmos
      - uses: actions-rs/toolchain@v1
        with:
          toolchain: stable
          override: true
      - uses: Swatinem/rust-cache@v1
      - uses: actions-rs/cargo@v1
        with:
          command: test
          args: -p ibc-integration-test --features mbt --no-fail-fast --no-run

      # Disable running MBT tests until flakiness is addressed
      # - env:
      #     RUST_LOG: debug
      #     RUST_BACKTRACE: 1
      #     NO_COLOR_LOG: 1
      #   run: |
      #     nix shell \
      #       .#${{ matrix.gaiad }} \
      #       .#apalache \
      #       -c cargo \
      #       test -p ibc-integration-test --features mbt --no-fail-fast -- \
      #       --nocapture --test-threads=1 mbt<|MERGE_RESOLUTION|>--- conflicted
+++ resolved
@@ -406,7 +406,6 @@
             test -p ibc-integration-test --features clean-workers --no-fail-fast -- \
             --nocapture --test-threads=1 clean_workers::
 
-<<<<<<< HEAD
   channel-upgrade:
     runs-on: ubuntu-20.04
     strategy:
@@ -447,10 +446,8 @@
             test -p ibc-integration-test --features channel-upgrade --no-fail-fast -- \
             --nocapture --test-threads=1 channel_upgrade::
 
-  interchain-security:
-=======
+
   interchain-security-no-ica:
->>>>>>> 83e42c4a
     runs-on: ubuntu-20.04
     strategy:
       fail-fast: false
@@ -557,7 +554,6 @@
         with:
           command: test
           args: -p ibc-integration-test --features mbt --no-fail-fast --no-run
-
       # Disable running MBT tests until flakiness is addressed
       # - env:
       #     RUST_LOG: debug
